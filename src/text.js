/*************************************************
 * Abstract classes of text blocks
 ************************************************/

/**
 * Blocks of plain text, with one or two TextPiece's as children.
 * Represents flat strings of typically serif-font Roman characters, as
 * opposed to hierchical, nested, tree-structured math.
 * Wraps a single HTMLSpanElement.
 */
var TextBlock = P(Node, function(_, _super) {
  _.ctrlSeq = '\\text';

  _.replaces = function(replacedText) {
    if (replacedText instanceof Fragment)
      this.replacedText = replacedText.remove().jQ.text();
    else if (typeof replacedText === 'string')
      this.replacedText = replacedText;
  };

  _.jQadd = function(jQ) {
    _super.jQadd.call(this, jQ);
    if (this.ch[L]) this.ch[L].jQadd(this.jQ[0].firstChild);
  };

  _.createBefore = function(cursor) {
    var textBlock = this;
    _super.createBefore.call(this, cursor);

    if (textBlock[R].respace) textBlock[R].respace();
    if (textBlock[L].respace) textBlock[L].respace();

    textBlock.bubble('redraw');

    cursor.appendTo(textBlock);

    if (textBlock.replacedText)
      for (var i = 0; i < textBlock.replacedText.length; i += 1)
        textBlock.ch[L].write(cursor, textBlock.replacedText.charAt(i));
  };

  _.parser = function() {
    var textBlock = this;

    // TODO: correctly parse text mode
    var string = Parser.string;
    var regex = Parser.regex;
    var optWhitespace = Parser.optWhitespace;
    return optWhitespace
      .then(string('{')).then(regex(/^[^}]*/)).skip(string('}'))
      .map(function(text) {
        // TODO: is this the correct behavior when parsing
        // the latex \text{} ?  This violates the requirement that
        // the text contents are always nonempty.  Should we just
        // disown the parent node instead?
        TextPiece(text).adopt(textBlock, 0, 0);
        return textBlock;
      })
    ;
  };

  _.textContents = function() {
    return this.foldChildren('', function(text, child) {
      return text + child.text;
    });
  };
  _.text = function() { return '"' + this.textContents() + '"'; };
  _.latex = function() { return '\\text{' + this.textContents() + '}'; };
  _.html = function() {
    return (
        '<span class="text" mathquill-command-id='+this.id+'>'
      +   this.textContents()
      + '</span>'
    );
  };

  _.onKey = function(key, e) {
    if (key === 'Spacebar' || key === 'Shift-Spacebar') return false;
  };

  // editability methods: called by the cursor for editing, cursor movements,
  // and selection of the MathQuill tree, these all take in a direction and
  // the cursor
  _.moveTowards = function(dir, cursor) { cursor.appendDir(-dir, this); };
  _.moveOutOf = function(dir, cursor) { cursor.insertAdjacent(dir, this); };

  // TODO: make these methods part of a shared mixin or something.
  _.selectTowards = MathCommand.prototype.selectTowards;
  _.deleteTowards = MathCommand.prototype.deleteTowards;
  _.selectChildren = MathBlock.prototype.selectChildren;

  _.selectOutOf = function(dir, cursor) {
    cursor.insertAdjacent(-dir, this);
    cursor.startSelection();
    cursor.insertAdjacent(dir, this);
  };
  _.deleteOutOf = function(dir, cursor) {
    // backspace and delete at ends of block don't unwrap
    if (this.isEmpty()) cursor.insertAfter(this);
  };
  _.write = function(cursor, ch, replacedFragment) {
    if (replacedFragment) replacedFragment.remove();

    if (ch !== '$') {
      if (!cursor[L]) TextPiece(ch).createBefore(cursor);
      else cursor[L].appendText(ch);
    }
    else if (this.isEmpty()) {
      cursor.insertAfter(this);
      VanillaSymbol('\\$','$').createBefore(cursor);
    }
    else if (!cursor[R]) cursor.insertAfter(this);
    else if (!cursor[L]) cursor.insertBefore(this);
    else { // split apart
      var prevBlock = TextBlock();
      var prevPc = this.ch[L];
      prevPc.disown();
      prevPc.adopt(prevBlock, 0, 0);

      cursor.insertBefore(this);
      _super.createBefore.call(prevBlock, cursor);
    }
    return false;
  };

  _.seek = function(pageX, cursor) {
    cursor.hide();
    var textPc = fuseChildren(this);

    // insert cursor at approx position in DOMTextNode
    var avgChWidth = this.jQ.width()/this.text.length;
    var approxPosition = Math.round((pageX - this.jQ.offset().left)/avgChWidth);
    if (approxPosition <= 0) cursor.prependTo(this);
    else if (approxPosition >= textPc.text.length) cursor.appendTo(this);
    else cursor.insertBefore(textPc.splitRight(approxPosition));

    // move towards mousedown (pageX)
    var displ = pageX - cursor.show().offset().left; // displacement
    var dir = displ && displ < 0 ? L : R;
    var prevDispl = dir;
    // displ * prevDispl > 0 iff displacement direction === previous direction
    while (cursor[dir] && displ * prevDispl > 0) {
      cursor[dir].moveTowards(dir, cursor);
      prevDispl = displ;
      displ = pageX - cursor.offset().left;
    }
    if (dir*displ < -dir*prevDispl) cursor[-dir].moveTowards(-dir, cursor);

    if (!cursor.anticursor) {
      // about to start mouse-selecting, the anticursor is gonna get put here
      this.anticursorPosition = cursor[L] && cursor[L].text.length;
      // ^ get it? 'cos if there's no cursor[L], it's 0... I'm a terrible person.
    }
    else if (cursor.anticursor.parent === this) {
      // mouse-selecting within this TextBlock, re-insert the anticursor
      var cursorPosition = cursor[L] && cursor[L].text.length;;
      if (this.anticursorPosition === cursorPosition) {
        cursor.anticursor = Point.copy(cursor);
      }
      else {
        if (this.anticursorPosition < cursorPosition) {
          var newTextPc = cursor[L].splitRight(this.anticursorPosition);
          cursor[L] = newTextPc;
        }
        else {
          var newTextPc = cursor[R].splitRight(this.anticursorPosition - cursorPosition);
        }
        cursor.anticursor = Point(this, newTextPc[L], newTextPc);
      }
    }
  };

  _.blur = function() {
    MathBlock.prototype.blur.call(this);
    fuseChildren(this);
  };

  function fuseChildren(self) {
    self.jQ[0].normalize();

    var textPcDom = self.jQ[0].firstChild;
    var textPc = TextPiece(textPcDom.data);
    textPc.jQadd(textPcDom);

    self.children().disown();
    return textPc.adopt(self, 0, 0);
  }

  _.focus = MathBlock.prototype.focus;
  _.isEmpty = MathBlock.prototype.isEmpty;
});

/**
 * Piece of plain text, with a TextBlock as a parent and no children.
 * Wraps a single DOMTextNode.
 * For convenience, has a .text property that's just a JavaScript string
 * mirroring the text contents of the DOMTextNode.
 * Text contents must always be nonempty.
 */
var TextPiece = P(Node, function(_, _super) {
  _.init = function(text) {
    _super.init.call(this);
    this.text = text;
  };
<<<<<<< HEAD
  _.jQadd = function(dom) {
    this.dom = dom;
    return _super.jQadd.call(this, dom);
  };
=======
  _.jQadd = function(dom) { this.dom = dom; this.jQ = $(dom); };
>>>>>>> 0218612e
  _.jQize = function() {
    return this.jQadd(document.createTextNode(this.text));
  };
  _.appendText = function(text) {
    this.text += text;
    this.dom.appendData(text);
  };
  _.prependText = function(text) {
    this.text = text + this.text;
    this.dom.insertData(0, text);
  };
  _.appendTextInDir = function(text, dir) {
    prayDirection(dir);
    if (dir === R) this.appendText(text);
    else this.prependText(text);
  };
  _.splitRight = function(offset) {
    var newPc = TextPiece(this.text.slice(offset)).adopt(this.parent, this, this[R]);
    newPc.jQadd(this.dom.splitText(offset));
    this.text = this.text.slice(0, offset);
    return newPc;
  };

  function endChar(dir, text) {
    return text.charAt(dir === L ? 0 : -1 + text.length);
  }

  _.moveTowards = function(dir, cursor) {
    prayDirection(dir);

    var ch = endChar(-dir, this.text)

    var from = this[-dir];
    if (from) from.appendTextInDir(ch, dir);
    else TextPiece(ch).createDir(-dir, cursor);

    return this.deleteTowards(dir, cursor);
  };

  _.latex = function() { return this.text; };

  _.deleteTowards = function(dir, cursor) {
    if (this.text.length > 1) {
      if (dir === R) {
        this.dom.deleteData(0, 1);
        this.text = this.text.slice(1);
      }
      else {
        // note that the order of these 2 lines is annoyingly important
        // (the second line mutates this.text.length)
        this.dom.deleteData(-1 + this.text.length, 1);
        this.text = this.text.slice(0, -1);
      }
    }
    else {
      this.remove();
      this.jQ.remove();
      cursor[dir] = this[dir];
    }
  };

  _.selectTowards = function(dir, cursor) {
    prayDirection(dir);
    var anticursor = cursor.anticursor;

    var ch = endChar(-dir, this.text)

    if (!anticursor || anticursor[dir] === this) {
      var newPc = TextPiece(ch).createDir(dir, cursor);
      cursor.startSelection();
      cursor.insertAdjacent(dir, newPc);
    }
    else {
      var from = this[-dir];
      if (from) from.appendTextInDir(ch, dir);
      else {
        var newPc = TextPiece(ch).createDir(-dir, cursor);
        jQinsertAdjacent(-dir, newPc.jQ, cursor.selection.jQ);
      }

      if (this.text.length === 1 && anticursor[-dir] === this) {
        anticursor[-dir] = this[-dir]; // `this` will be removed in deleteTowards
      }
    }

    return this.deleteTowards(dir, cursor);
  };
});

CharCmds.$ =
LatexCmds.text =
LatexCmds.textnormal =
LatexCmds.textrm =
LatexCmds.textup =
LatexCmds.textmd = TextBlock;

function makeTextBlock(latex, tagName, attrs) {
  return P(TextBlock, {
    ctrlSeq: latex,
    htmlTemplate: '<'+tagName+' '+attrs+'>&0</'+tagName+'>'
  });
}

LatexCmds.em = LatexCmds.italic = LatexCmds.italics =
LatexCmds.emph = LatexCmds.textit = LatexCmds.textsl =
  makeTextBlock('\\textit', 'i', 'class="text"');
LatexCmds.strong = LatexCmds.bold = LatexCmds.textbf =
  makeTextBlock('\\textbf', 'b', 'class="text"');
LatexCmds.sf = LatexCmds.textsf =
  makeTextBlock('\\textsf', 'span', 'class="sans-serif text"');
LatexCmds.tt = LatexCmds.texttt =
  makeTextBlock('\\texttt', 'span', 'class="monospace text"');
LatexCmds.textsc =
  makeTextBlock('\\textsc', 'span', 'style="font-variant:small-caps" class="text"');
LatexCmds.uppercase =
  makeTextBlock('\\uppercase', 'span', 'style="text-transform:uppercase" class="text"');
LatexCmds.lowercase =
  makeTextBlock('\\lowercase', 'span', 'style="text-transform:lowercase" class="text"');<|MERGE_RESOLUTION|>--- conflicted
+++ resolved
@@ -202,14 +202,7 @@
     _super.init.call(this);
     this.text = text;
   };
-<<<<<<< HEAD
-  _.jQadd = function(dom) {
-    this.dom = dom;
-    return _super.jQadd.call(this, dom);
-  };
-=======
   _.jQadd = function(dom) { this.dom = dom; this.jQ = $(dom); };
->>>>>>> 0218612e
   _.jQize = function() {
     return this.jQadd(document.createTextNode(this.text));
   };
