/********************************************
 * Cursor and Selection "singleton" classes
 *******************************************/

/* The main thing that manipulates the Math DOM. Makes sure to manipulate the
HTML DOM to match. */

/* Sort of singletons, since there should only be one per editable math
textbox, but any one HTML document can contain many such textboxes, so any one
JS environment could actually contain many instances. */

//A fake cursor in the fake textbox that the math is rendered in.
var Cursor = P(Point, function(_) {
  _.init = function(root) {
    this.parent = this.root = root;
    var jQ = this.jQ = this._jQ = $('<span class="cursor">&zwj;</span>');

    //closured for setInterval
    this.blink = function(){ jQ.toggleClass('blink'); };

    this.upDownCache = {};
  };

  _.show = function() {
    this.jQ = this._jQ.removeClass('blink');
    if ('intervalId' in this) //already was shown, just restart interval
      clearInterval(this.intervalId);
    else { //was hidden and detached, insert this.jQ back into HTML DOM
      if (this[R]) {
        if (this.selection && this.selection.ends[L][L] === this[L])
          this.jQ.insertBefore(this.selection.jQ);
        else
          this.jQ.insertBefore(this[R].jQ.first());
      }
      else
        this.jQ.appendTo(this.parent.jQ);
      this.parent.focus();
    }
    this.intervalId = setInterval(this.blink, 500);
    return this;
  };
  _.hide = function() {
    if ('intervalId' in this)
      clearInterval(this.intervalId);
    delete this.intervalId;
    this.jQ.detach();
    this.jQ = $();
    return this;
  };

  _.withDirInsertAt = function(dir, parent, withDir, oppDir) {
    if (parent !== this.parent) this.parent.blur();
    this.parent = parent;
    this[dir] = withDir;
    this[-dir] = oppDir;
  };
  _.insDirOf = function(dir, el) {
    prayDirection(dir);
    this.withDirInsertAt(dir, el.parent, el[dir], el);
    this.parent.jQ.addClass('hasCursor');
    this.jQ.insDirOf(dir, el.jQ);
    return this;
  };
  _.insLeftOf = function(el) { return this.insDirOf(L, el); };
  _.insRightOf = function(el) { return this.insDirOf(R, el); };

  _.insAtDirEnd = function(dir, el) {
    prayDirection(dir);
    this.withDirInsertAt(dir, el, 0, el.ends[dir]);

    // never insert before textarea
    if (dir === L && el.textarea) {
      this.jQ.insDirOf(-dir, el.textarea);
    }
    else {
      this.jQ.insAtDirEnd(dir, el.jQ);
    }

    el.focus();

    return this;
  };
  _.insAtLeftEnd = function(el) { return this.insAtDirEnd(L, el); };
  _.insAtRightEnd = function(el) { return this.insAtDirEnd(R, el); };

  var notifyees = [];
  function onNotify(f) { notifyees.push(f); };
  _.notify = function() {
    for (var i = 0; i < notifyees.length; i += 1) {
      notifyees[i].apply(this, arguments);
    }
    return this;
  };

  _.escapeDir = function(dir, key, e) {
    prayDirection(dir);

    // only prevent default of Tab if not in the root editable
    if (this.parent !== this.root) e.preventDefault();

    // want to be a noop if in the root editable (in fact, Tab has an unrelated
    // default browser action if so)
    if (this.parent === this.root) return;

    this.parent.moveOutOf(dir, this);
    return this.notify('move');
  };

  _.moveDir = function(dir) {
    prayDirection(dir);

    if (this.selection) {
      this.insDirOf(dir, this.selection.ends[dir]);
    }
    else if (this[dir]) this[dir].moveTowards(dir, this);
    else if (this.parent !== this.root) this.parent.moveOutOf(dir, this);

    return this.notify('move');
  };
  _.moveLeft = function() { return this.moveDir(L); };
  _.moveRight = function() { return this.moveDir(R); };

  /**
   * moveUp and moveDown have almost identical algorithms:
   * - first check left and right, if so insAtLeft/RightEnd of them
<<<<<<< HEAD
   * - else check the parent's 'upOutOf'/'downOutOf' property:
   *   + if it's a function, call it with the cursor as the sole argument and
   *     use the return value as if it were the value of the property
   *   + if it's undefined, bubble up to the next ancestor.
   *   + if it's false, stop bubbling.
   *   + if it's a Node, jump up or down to it
=======
   * - else check the parent's 'up'/'down' property - if it's a function,
   *   call it with the cursor as the sole argument and use the return value.
   *
   *   Given undefined, will bubble up to the next ancestor block.
   *   Given false, will stop bubbling.
   *   Given a MathBlock,
   *     + if there is a cached Point in the block, insert there
   *     + else, seekHoriz within the block to the current x-coordinate (to be
   *       as close to directly above/below the current position as possible)
>>>>>>> 2e8885da
   */
  _.moveUp = function() { return moveUpDown(this, 'up'); };
  _.moveDown = function() { return moveUpDown(this, 'down'); };
  function moveUpDown(self, dir) {
<<<<<<< HEAD
    var dirInto = dir+'Into', dirOutOf = dir+'OutOf';
    if (self[R][dirInto]) self.insAtLeftEnd(self[R][dirInto]);
    else if (self[L][dirInto]) self.insAtRightEnd(self[L][dirInto]);
=======
    self.clearSelection().show();
    if (self[R][dir]) self.insAtLeftEnd(self[R][dir]);
    else if (self[L][dir]) self.insAtRightEnd(self[L][dir]);
>>>>>>> 2e8885da
    else {
      var ancestor = self;
      do {
        ancestor = ancestor.parent;
        var prop = ancestor[dirOutOf];
        if (prop) {
          if (typeof prop === 'function') prop = ancestor[dirOutOf](self);
          if (prop === false) break;
          if (prop instanceof Node) {
            self.jumpUpDown(ancestor, prop);
            break;
          }
        }
      } while (ancestor !== self.root);
    }
<<<<<<< HEAD

    return self.notify('upDown');
=======
    return self;
>>>>>>> 2e8885da
  }
  onNotify(function(e) { if (e !== 'upDown') this.upDownCache = {}; });
  /**
   * jump up or down from one block Node to another:
   * - cache the current Point in the node we're jumping from
   * - check if there's a Point in it cached for the node we're jumping to
   *   + if so put the cursor there,
   *   + if not seek a position in the node that is horizontally closest to
   *     the cursor's current position
   */
  _.jumpUpDown = function(from, to) {
    var self = this;
    self.upDownCache[from.id] = Point.copy(self);
    var cached = self.upDownCache[to.id];
    if (cached) {
      cached[R] ? self.insLeftOf(cached[R]) : self.insAtRightEnd(cached.parent);
    }
    else {
      var pageX = self.offset().left;
      to.seek(pageX, self);
    }
  };

  _.seek = function(target, pageX, pageY) {
    var cursor = this.notify('select');

    var nodeId = target.attr(mqBlockId) || target.attr(mqCmdId);
    if (!nodeId) {
      var targetParent = target.parent();
      nodeId = targetParent.attr(mqBlockId) || targetParent.attr(mqCmdId);
    }
    var node = nodeId ? Node.byId[nodeId] : cursor.root;
    pray('nodeId is the id of some Node that exists', node);

    // don't clear selection until after getting node from target, in case
    // target was selection span, otherwise target will have no parent and will
    // seek from root, which is less accurate (e.g. fraction)
    cursor.clearSelection().show();

    node.seek(pageX, cursor);

    return cursor;
  };
  _.offset = function() {
    //in Opera 11.62, .getBoundingClientRect() and hence jQuery::offset()
    //returns all 0's on inline elements with negative margin-right (like
    //the cursor) at the end of their parent, so temporarily remove the
    //negative margin-right when calling jQuery::offset()
    //Opera bug DSK-360043
    //http://bugs.jquery.com/ticket/11523
    //https://github.com/jquery/jquery/pull/717
    var self = this, offset = self.jQ.removeClass('cursor').offset();
    self.jQ.addClass('cursor');
    return offset;
  }
  _.writeLatex = function(latex) {
    var self = this.notify('edit');

    var all = Parser.all;
    var eof = Parser.eof;

    var block = latexMathParser.skip(eof).or(all.result(false)).parse(latex);

    if (block) {
      block.children().adopt(self.parent, self[L], self[R]);
      block.jQize().insertBefore(self.jQ);
      self[L] = block.ends[R];
      block.finalizeInsert();
      self.parent.bubble('redraw');
    }

    return this.hide();
  };
  _.insertCmd = function(latexCmd, replacedFragment) {
    var cmd = LatexCmds[latexCmd];
    if (cmd) {
      cmd = cmd(latexCmd);
      if (replacedFragment) cmd.replaces(replacedFragment);
      cmd.createLeftOf(this);
    }
    else {
      cmd = TextBlock();
      cmd.replaces(latexCmd);
      cmd.createLeftOf(this);
      this.insRightOf(cmd);
      if (replacedFragment)
        replacedFragment.remove();
    }
    return this;
  };
  _.unwrapGramp = function() {
    var gramp = this.parent.parent;
    var greatgramp = gramp.parent;
    var rightward = gramp[R];
    var cursor = this;

    var leftward = gramp[L];
    gramp.disown().eachChild(function(uncle) {
      if (uncle.isEmpty()) return;

      uncle.children()
        .adopt(greatgramp, leftward, rightward)
        .each(function(cousin) {
          cousin.jQ.insertBefore(gramp.jQ.first());
        })
      ;

      leftward = uncle.ends[R];
    });

    if (!this[R]) { //then find something to be rightward to insLeftOf
      if (this[L])
        this[R] = this[L][R];
      else {
        while (!this[R]) {
          this.parent = this.parent[R];
          if (this.parent)
            this[R] = this.parent.ends[L];
          else {
            this[R] = gramp[R];
            this.parent = greatgramp;
            break;
          }
        }
      }
    }
    if (this[R])
      this.insLeftOf(this[R]);
    else
      this.insAtRightEnd(greatgramp);

    gramp.jQ.remove();

    if (gramp[L])
      gramp[L].respace();
    if (gramp[R])
      gramp[R].respace();
  };
  _.deleteDir = function(dir) {
    prayDirection(dir);

    if (this.selection); // pass; .notify('edit') will delete selection
    else if (this[dir]) this[dir].deleteTowards(dir, this);
    else if (this.parent !== this.root) this.parent.deleteOutOf(dir, this);

    this.notify('edit');

    if (this[L])
      this[L].respace();
    if (this[R])
      this[R].respace();
    this.parent.bubble('redraw');

    return this;
  };
  _.backspace = function() { return this.deleteDir(L); };
  _.deleteForward = function() { return this.deleteDir(R); };
  _.select = function() {
    var anticursor = this.anticursor;
    if (this[L] === anticursor[L] && this.parent === anticursor.parent) return false;

    // `this` cursor and the anticursor should be in the same tree, because
    // the mousemove handler attached to the document, unlike the one attached
    // to the root HTML DOM element, doesn't try to get the math tree node of
    // the mousemove target, and Cursor::seek() based solely on coordinates
    // stays within the tree of `this` cursor's root.
    var selection = Fragment.between(this, anticursor);

    var leftEnd = selection.ends[L];
    var rightEnd = selection.ends[R];
    var lca = leftEnd.parent;

    lca.selectChildren(this.hide(), leftEnd, rightEnd);
    this.root.selectionChanged();
    return true;
  };
  _.selectDir = function(dir) {
    var cursor = this.notify('select'), seln = cursor.selection;
    prayDirection(dir);

    if (!cursor.anticursor) cursor.startSelection();

    var node = cursor[dir];
    if (node) {
      // "if node we're selecting towards is inside selection (hence retracting)
      // and is on the *far side* of the selection (hence is only node selected)
      // and the anticursor is *inside* that node, not just on the other side"
      if (seln && seln.ends[dir] === node && cursor.anticursor[-dir] !== node) {
        node.unselectInto(dir, cursor);
      }
      else node.selectTowards(dir, cursor);
    }
    else if (cursor.parent !== cursor.root) {
      cursor.parent.selectOutOf(dir, cursor);
    }

    cursor.clearSelection();
    cursor.select() || cursor.show();
  };
  _.selectLeft = function() { return this.selectDir(L); };
  _.selectRight = function() { return this.selectDir(R); };
  _.startSelection = function() {
    this.anticursor = Point.copy(this);
  };
  _.endSelection = function() {
    delete this.anticursor;
  };
  onNotify(function(e) { if (e !== 'select') this.endSelection(); });

  onNotify(function(e) {
    if (e === 'move' || e === 'upDown') this.show().clearSelection();
  });
  onNotify(function(e) { if (e === 'edit') this.show().deleteSelection(); });
  _.prepareMove = function() { return this.notify('move'); };
  _.prepareEdit = function() { return this.notify('edit'); };
  _.prepareWrite = function() {
    return this.notify().show().replaceSelection();
  };

  _.clearSelection = function() {
    if (this.selection) {
      this.selection.clear();
      delete this.selection;
      this.root.selectionChanged();
    }
    return this;
  };
  _.deleteSelection = function() {
    if (!this.selection) return false;

    this[L] = this.selection.ends[L][L];
    this[R] = this.selection.ends[R][R];
    this.selection.remove();
    this.root.selectionChanged();
    return delete this.selection;
  };
  _.replaceSelection = function() {
    var seln = this.selection;
    if (seln) {
      this[L] = seln.ends[L][L];
      this[R] = seln.ends[R][R];
      delete this.selection;
    }
    return seln;
  };
});

var Selection = P(Fragment, function(_, _super) {
  _.init = function(leftEnd, rightEnd) {
    var seln = this;

    // just select one thing if only one argument
    _super.init.call(seln, leftEnd, rightEnd || leftEnd);

    seln.jQwrap(seln.jQ);
  };
  _.jQwrap = function(children) {
    this.jQ = children.wrapAll('<span class="selection"></span>').parent();
      //can't do wrapAll(this.jQ = $(...)) because wrapAll will clone it
  };
  _.adopt = function() {
    this.jQ.replaceWith(this.jQ = this.jQ.children());
    return _super.adopt.apply(this, arguments);
  };
  _.clear = function() {
    // using the browser's native .childNodes property so that we
    // don't discard text nodes.
    this.jQ.replaceWith(this.jQ[0].childNodes);
    return this;
  };
});<|MERGE_RESOLUTION|>--- conflicted
+++ resolved
@@ -123,37 +123,23 @@
   /**
    * moveUp and moveDown have almost identical algorithms:
    * - first check left and right, if so insAtLeft/RightEnd of them
-<<<<<<< HEAD
    * - else check the parent's 'upOutOf'/'downOutOf' property:
    *   + if it's a function, call it with the cursor as the sole argument and
    *     use the return value as if it were the value of the property
    *   + if it's undefined, bubble up to the next ancestor.
    *   + if it's false, stop bubbling.
-   *   + if it's a Node, jump up or down to it
-=======
-   * - else check the parent's 'up'/'down' property - if it's a function,
-   *   call it with the cursor as the sole argument and use the return value.
-   *
-   *   Given undefined, will bubble up to the next ancestor block.
-   *   Given false, will stop bubbling.
-   *   Given a MathBlock,
-   *     + if there is a cached Point in the block, insert there
-   *     + else, seekHoriz within the block to the current x-coordinate (to be
+   *   + if it's a Node, jump up or down into it:
+   *     - if there is a cached Point in the block, insert there
+   *     - else, seekHoriz within the block to the current x-coordinate (to be
    *       as close to directly above/below the current position as possible)
->>>>>>> 2e8885da
    */
   _.moveUp = function() { return moveUpDown(this, 'up'); };
   _.moveDown = function() { return moveUpDown(this, 'down'); };
   function moveUpDown(self, dir) {
-<<<<<<< HEAD
+    self.notify('upDown');
     var dirInto = dir+'Into', dirOutOf = dir+'OutOf';
     if (self[R][dirInto]) self.insAtLeftEnd(self[R][dirInto]);
     else if (self[L][dirInto]) self.insAtRightEnd(self[L][dirInto]);
-=======
-    self.clearSelection().show();
-    if (self[R][dir]) self.insAtLeftEnd(self[R][dir]);
-    else if (self[L][dir]) self.insAtRightEnd(self[L][dir]);
->>>>>>> 2e8885da
     else {
       var ancestor = self;
       do {
@@ -169,12 +155,7 @@
         }
       } while (ancestor !== self.root);
     }
-<<<<<<< HEAD
-
-    return self.notify('upDown');
-=======
     return self;
->>>>>>> 2e8885da
   }
   onNotify(function(e) { if (e !== 'upDown') this.upDownCache = {}; });
   /**
