--- conflicted
+++ resolved
@@ -31,17 +31,6 @@
       else if (text[text.length-1] == ' ') {
         text = text.slice (0, -1);
       }
-<<<<<<< HEAD
-=======
-    } else {
-//      if (this[L] && !(this[L] instanceof Variable)
-//          && !(this[L] instanceof BinaryOperator)
-//          && this[L].ctrlSeq !== '\\ ')
-//        text = '*' + text;
-//      if (this[R] && !(this[R] instanceof BinaryOperator)
-//          && !(this[R] instanceof SupSub))
-//        text += '*';
->>>>>>> 06ca3a4e
     }
     return text;
   };
