--- conflicted
+++ resolved
@@ -252,13 +252,8 @@
   };
   _.text = function() {
     function text(prefix, block) {
-<<<<<<< HEAD
       var l = block && block.text();
       return block ? prefix + ('(' + (l || ' ') + ')') : '';
-=======
-      var l = (block && block.text() !== " ") && block.text();
-      return l ? prefix + (l.length === 1 ? l : '(' + (l || ' ') + ')') : '';
->>>>>>> 06ca3a4e
     }
     return text('_', this.sub) + text('^', this.sup);
   };
@@ -341,7 +336,7 @@
     +   '<span style="display:inline-block;width:0">&#8203;</span>'
     + '</span>'
   ;
-  //_.textTemplate = [ '_' ];
+  _.textTemplate = [ '_' ];
   _.finalizeTree = function() {
     this.downInto = this.sub = this.ends[L];
     this.sub.upOutOf = insLeftOfMeUnlessAtEnd;
@@ -358,7 +353,7 @@
     +   '<span class="mq-sup">&0</span>'
     + '</span>'
   ;
-  //_.textTemplate = [ '^(', ')' ];
+  _.textTemplate = [ '^(', ')' ];
   _.finalizeTree = function() {
     this.upInto = this.sup = this.ends[R];
     this.sup.downOutOf = insLeftOfMeUnlessAtEnd;
@@ -463,19 +458,7 @@
     +   '<span style="display:inline-block;width:0">&#8203;</span>'
     + '</span>'
   ;
-<<<<<<< HEAD
   _.textTemplate = ['((', ')/(', '))'];
-=======
-  //_.textTemplate = ['(', ')/(', ')'];
-  _.text = function() {
-    function text(dir, block) {
-      var blankDefault = dir === L ? 0 : 1;
-      var l = (block.ends[dir] && block.ends[dir].text() !== " ") && block.ends[dir].text();
-      return l ? (l.length === 1 ? l : '(' + l + ')') : blankDefault;
-    }
-    return text(L, this) + '/' + text(R, this) + ' ';
-  };
->>>>>>> 06ca3a4e
   _.finalizeTree = function() {
     this.upInto = this.ends[R].upOutOf = this.ends[L];
     this.downInto = this.ends[L].downOutOf = this.ends[R];
@@ -562,17 +545,9 @@
     +   '<span class="mq-sqrt-stem mq-non-leaf">&1</span>'
     + '</span>'
   ;
-<<<<<<< HEAD
   _.textTemplate = ['root(', ',', ')'];
-=======
-  // _.textTemplate = ['sqrt[', '](', ')'];
->>>>>>> 06ca3a4e
   _.latex = function() {
     return '\\sqrt['+this.ends[L].latex()+']{'+this.ends[R].latex()+'}';
-  };
-  _.text = function () {
-    var index = this.ends[L].text() === "" ? 2 : this.ends[L].text();
-    return '('+this.ends[R].text()+')^(1/'+ index +' )';
   };
 });
 
@@ -634,13 +609,8 @@
     return '\\left'+this.sides[L].ctrlSeq+this.ends[L].latex()+'\\right'+this.sides[R].ctrlSeq;
   };
   _.text = function() {
-<<<<<<< HEAD
     return this.sides[L].ch+this.ends[L].text()+this.sides[R].ch;
   }
-=======
-    return this.sides[L].ctrlSeq+this.ends[L].text()+this.sides[R].ctrlSeq;
-  };
->>>>>>> 06ca3a4e
   _.matchBrack = function(opts, expectedSide, node) {
     // return node iff it's a matching 1-sided bracket of expected side (if any)
     return node instanceof Bracket && node.side && node.side !== -expectedSide
@@ -790,7 +760,7 @@
 bindCharBracketPair('{', '\\{');
 LatexCmds.langle = bind(Bracket, L, '&lang;', '&rang;', '\\langle ', '\\rangle ');
 LatexCmds.rangle = bind(Bracket, R, '&lang;', '&rang;', '\\langle ', '\\rangle ');
-LatexCmds.abs = bind(Bracket, L, '|', '|', '|', '|');
+CharCmds['|'] = bind(Bracket, L, '|', '|', '|', '|');
 LatexCmds.lVert = bind(Bracket, L, '&#8741;', '&#8741;', '\\lVert ', '\\rVert ');
 LatexCmds.rVert = bind(Bracket, R, '&#8741;', '&#8741;', '\\lVert ', '\\rVert ');
 
