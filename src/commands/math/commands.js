/***************************
 * Commands and Operators.
 **************************/

var scale, // = function(jQ, x, y) { ... }
//will use a CSS 2D transform to scale the jQuery-wrapped HTML elements,
//or the filter matrix transform fallback for IE 5.5-8, or gracefully degrade to
//increasing the fontSize to match the vertical Y scaling factor.

//ideas from http://github.com/louisremi/jquery.transform.js
//see also http://msdn.microsoft.com/en-us/library/ms533014(v=vs.85).aspx

  forceIERedraw = noop,
  div = document.createElement('div'),
  div_style = div.style,
  transformPropNames = {
    transform:1,
    WebkitTransform:1,
    MozTransform:1,
    OTransform:1,
    msTransform:1
  },
  transformPropName;

for (var prop in transformPropNames) {
  if (prop in div_style) {
    transformPropName = prop;
    break;
  }
}

if (transformPropName) {
  scale = function(jQ, x, y) {
    jQ.css(transformPropName, 'scale('+x+','+y+')');
  };
}
else if ('filter' in div_style) { //IE 6, 7, & 8 fallback, see https://github.com/laughinghan/mathquill/wiki/Transforms
  forceIERedraw = function(el){ el.className = el.className; };
  scale = function(jQ, x, y) { //NOTE: assumes y > x
    x /= (1+(y-1)/2);
    jQ.css('fontSize', y + 'em');
    if (!jQ.hasClass('mq-matrixed-container')) {
      jQ.addClass('mq-matrixed-container')
      .wrapInner('<span class="mq-matrixed"></span>');
    }
    var innerjQ = jQ.children()
    .css('filter', 'progid:DXImageTransform.Microsoft'
        + '.Matrix(M11=' + x + ",SizingMethod='auto expand')"
    );
    function calculateMarginRight() {
      jQ.css('marginRight', (innerjQ.width()-1)*(x-1)/x + 'px');
    }
    calculateMarginRight();
    var intervalId = setInterval(calculateMarginRight);
    $(window).load(function() {
      clearTimeout(intervalId);
      calculateMarginRight();
    });
  };
}
else {
  scale = function(jQ, x, y) {
    jQ.css('fontSize', y + 'em');
  };
}

var Style = P(MathCommand, function(_, super_) {
  _.init = function(ctrlSeq, tagName, attrs) {
    super_.init.call(this, ctrlSeq, '<'+tagName+' '+attrs+'>&0</'+tagName+'>');
  };
});

//fonts
LatexCmds.mathrm = bind(Style, '\\mathrm', 'span', 'class="mq-roman mq-font"');
LatexCmds.mathit = bind(Style, '\\mathit', 'i', 'class="mq-font"');
LatexCmds.mathbf = bind(Style, '\\mathbf', 'b', 'class="mq-font"');
LatexCmds.mathsf = bind(Style, '\\mathsf', 'span', 'class="mq-sans-serif mq-font"');
LatexCmds.mathtt = bind(Style, '\\mathtt', 'span', 'class="mq-monospace mq-font"');
//text-decoration
LatexCmds.underline = bind(Style, '\\underline', 'span', 'class="mq-non-leaf mq-underline"');
LatexCmds.overline = LatexCmds.bar = bind(Style, '\\overline', 'span', 'class="mq-non-leaf mq-overline"');
LatexCmds.overrightarrow = bind(Style, '\\overrightarrow', 'span', 'class="mq-non-leaf mq-overarrow mq-arrow-right"');
LatexCmds.overleftarrow = bind(Style, '\\overleftarrow', 'span', 'class="mq-non-leaf mq-overarrow mq-arrow-left"');
LatexCmds.overleftrightarrow = bind(Style, '\\overleftrightarrow', 'span', 'class="mq-non-leaf mq-overarrow mq-arrow-both"');
LatexCmds.overarc = bind(Style, '\\overarc', 'span', 'class="mq-non-leaf mq-overarc"');
LatexCmds.dot = P(MathCommand, function(_, super_) {
    _.init = function() {
        super_.init.call(this, '\\dot', '<span class="mq-non-leaf"><span class="mq-dot-recurring-inner">'
            + '<span class="mq-dot-recurring">&#x2d9;</span>'
            + '<span class="mq-empty-box">&0</span>'
            + '</span></span>'
        );
    };
});

// `\textcolor{color}{math}` will apply a color to the given math content, where
// `color` is any valid CSS Color Value (see [SitePoint docs][] (recommended),
// [Mozilla docs][], or [W3C spec][]).
//
// [SitePoint docs]: http://reference.sitepoint.com/css/colorvalues
// [Mozilla docs]: https://developer.mozilla.org/en-US/docs/CSS/color_value#Values
// [W3C spec]: http://dev.w3.org/csswg/css3-color/#colorunits
var TextColor = LatexCmds.textcolor = P(MathCommand, function(_, super_) {
  _.setColor = function(color) {
    this.color = color;
    this.htmlTemplate =
      '<span class="mq-textcolor" style="color:' + color + '">&0</span>';
  };
  _.latex = function() {
    return '\\textcolor{' + this.color + '}{' + this.blocks[0].latex() + '}';
  };
  _.parser = function() {
    var self = this;
    var optWhitespace = Parser.optWhitespace;
    var string = Parser.string;
    var regex = Parser.regex;

    return optWhitespace
      .then(string('{'))
      .then(regex(/^[#\w\s.,()%-]*/))
      .skip(string('}'))
      .then(function(color) {
        self.setColor(color);
        return super_.parser.call(self);
      })
    ;
  };
  _.isStyleBlock = function() {
    return true;
  };
});

// Very similar to the \textcolor command, but will add the given CSS class.
// Usage: \class{classname}{math}
// Note regex that whitelists valid CSS classname characters:
// https://github.com/mathquill/mathquill/pull/191#discussion_r4327442
var Class = LatexCmds['class'] = P(MathCommand, function(_, super_) {
  _.parser = function() {
    var self = this, string = Parser.string, regex = Parser.regex;
    return Parser.optWhitespace
      .then(string('{'))
      .then(regex(/^[-\w\s\\\xA0-\xFF]*/))
      .skip(string('}'))
      .then(function(cls) {
        self.cls = cls || '';
        self.htmlTemplate = '<span class="mq-class '+cls+'">&0</span>';
        return super_.parser.call(self);
      })
    ;
  };
  _.latex = function() {
    return '\\class{' + this.cls + '}{' + this.blocks[0].latex() + '}';
  };
  _.isStyleBlock = function() {
    return true;
  };
});

var SupSub = P(MathCommand, function(_, super_) {
  _.ctrlSeq = '_{...}^{...}';
  _.createLeftOf = function(cursor) {
    if (!this.replacedFragment && !cursor[L] && cursor.options.supSubsRequireOperand) return;
    return super_.createLeftOf.apply(this, arguments);
  };
  _.contactWeld = function(cursor) {
    // Look on either side for a SupSub, if one is found compare my
    // .sub, .sup with its .sub, .sup. If I have one that it doesn't,
    // then call .addBlock() on it with my block; if I have one that
    // it also has, then insert my block's children into its block,
    // unless my block has none, in which case insert the cursor into
    // its block (and not mine, I'm about to remove myself) in the case
    // I was just typed.
    // TODO: simplify

    // equiv. to [L, R].forEach(function(dir) { ... });
    for (var dir = L; dir; dir = (dir === L ? R : false)) {
      if (this[dir] instanceof SupSub) {
        // equiv. to 'sub sup'.split(' ').forEach(function(supsub) { ... });
        for (var supsub = 'sub'; supsub; supsub = (supsub === 'sub' ? 'sup' : false)) {
          var src = this[supsub], dest = this[dir][supsub];
          if (!src) continue;
          if (!dest) this[dir].addBlock(src.disown());
          else if (!src.isEmpty()) { // ins src children at -dir end of dest
            src.jQ.children().insAtDirEnd(-dir, dest.jQ);
            var children = src.children().disown();
            var pt = Point(dest, children.ends[R], dest.ends[L]);
            if (dir === L) children.adopt(dest, dest.ends[R], 0);
            else children.adopt(dest, 0, dest.ends[L]);
          }
          else var pt = Point(dest, 0, dest.ends[L]);
          this.placeCursor = (function(dest, src) { // TODO: don't monkey-patch
            return function(cursor) { cursor.insAtDirEnd(-dir, dest || src); };
          }(dest, src));
        }
        this.remove();
        if (cursor && cursor[L] === this) {
          if (dir === R && pt) {
            pt[L] ? cursor.insRightOf(pt[L]) : cursor.insAtLeftEnd(pt.parent);
          }
          else cursor.insRightOf(this[dir]);
        }
        break;
      }
    }
  };
  Options.p.charsThatBreakOutOfSupSub = '';
  _.finalizeTree = function() {
    this.ends[L].write = function(cursor, ch) {
      if (cursor.options.autoSubscriptNumerals && this === this.parent.sub) {
        if (ch === '_') return;
        var cmd = this.chToCmd(ch, cursor.options);
        if (cmd instanceof Symbol) cursor.deleteSelection();
        else cursor.clearSelection().insRightOf(this.parent);
        return cmd.createLeftOf(cursor.show());
      }
      if (cursor[L] && !cursor[R] && !cursor.selection
          && cursor.options.charsThatBreakOutOfSupSub.indexOf(ch) > -1) {
        cursor.insRightOf(this.parent);
      }
      MathBlock.p.write.apply(this, arguments);
    };
  };
  _.moveTowards = function(dir, cursor, updown) {
    if (cursor.options.autoSubscriptNumerals && !this.sup) {
      cursor.insDirOf(dir, this);
    }
    else super_.moveTowards.apply(this, arguments);
  };
  _.deleteTowards = function(dir, cursor) {
    if (cursor.options.autoSubscriptNumerals && this.sub) {
      var cmd = this.sub.ends[-dir];
      if (cmd instanceof Symbol) cmd.remove();
      else if (cmd) cmd.deleteTowards(dir, cursor.insAtDirEnd(-dir, this.sub));

      // TODO: factor out a .removeBlock() or something
      if (this.sub.isEmpty()) {
        this.sub.deleteOutOf(L, cursor.insAtLeftEnd(this.sub));
        if (this.sup) cursor.insDirOf(-dir, this);
        // Note `-dir` because in e.g. x_1^2| want backspacing (leftward)
        // to delete the 1 but to end up rightward of x^2; with non-negated
        // `dir` (try it), the cursor appears to have gone "through" the ^2.
      }
    }
    else super_.deleteTowards.apply(this, arguments);
  };
  _.latex = function() {
    function latex(prefix, block) {
      var l = block && block.latex();
      return block ? prefix + (l.length === 1 ? l : '{' + (l || ' ') + '}') : '';
    }
    return latex('_', this.sub) + latex('^', this.sup);
  };
  _.text = function() {
    function text(prefix, block) {
      var l = (block && block.text() !== " ") && block.text();
      return l ? prefix + (l.length === 1 ? l : '(' + (l || ' ') + ')') : '';
    }
    return text('_', this.sub) + text('^', this.sup);
  };
  _.addBlock = function(block) {
    if (this.supsub === 'sub') {
      this.sup = this.upInto = this.sub.upOutOf = block;
      block.adopt(this, this.sub, 0).downOutOf = this.sub;
      block.jQ = $('<span class="mq-sup"/>').append(block.jQ.children())
        .attr(mqBlockId, block.id).prependTo(this.jQ);
    }
    else {
      this.sub = this.downInto = this.sup.downOutOf = block;
      block.adopt(this, 0, this.sup).upOutOf = this.sup;
      block.jQ = $('<span class="mq-sub"></span>').append(block.jQ.children())
        .attr(mqBlockId, block.id).appendTo(this.jQ.removeClass('mq-sup-only'));
      this.jQ.append('<span style="display:inline-block;width:0">&#8203;</span>');
    }
    // like 'sub sup'.split(' ').forEach(function(supsub) { ... });
    for (var i = 0; i < 2; i += 1) (function(cmd, supsub, oppositeSupsub, updown) {
      cmd[supsub].deleteOutOf = function(dir, cursor) {
        cursor.insDirOf((this[dir] ? -dir : dir), this.parent);
        if (!this.isEmpty()) {
          var end = this.ends[dir];
          this.children().disown()
            .withDirAdopt(dir, cursor.parent, cursor[dir], cursor[-dir])
            .jQ.insDirOf(-dir, cursor.jQ);
          cursor[-dir] = end;
        }
        cmd.supsub = oppositeSupsub;
        delete cmd[supsub];
        delete cmd[updown+'Into'];
        cmd[oppositeSupsub][updown+'OutOf'] = insLeftOfMeUnlessAtEnd;
        delete cmd[oppositeSupsub].deleteOutOf;
        if (supsub === 'sub') $(cmd.jQ.addClass('mq-sup-only')[0].lastChild).remove();
        this.remove();
      };
    }(this, 'sub sup'.split(' ')[i], 'sup sub'.split(' ')[i], 'down up'.split(' ')[i]));
  };
  _.reflow = function() {
    var $block = this.jQ ;//mq-supsub
    var $prev = $block.prev() ;

    if ( !$prev.length ) {
        //we cant normalize it without having prev. element (which is base)
        return ;
    }

    var $sup = $block.children( '.mq-sup' );//mq-supsub -> mq-sup
    if ( $sup.length ) {
        var sup_fontsize = parseInt( $sup.css('font-size') ) ;
        var sup_bottom = $sup.offset().top + $sup.height() ;
        //we want that superscript overlaps top of base on 0.7 of its font-size
        //this way small superscripts like x^2 look ok, but big ones like x^(1/2/3) too
        var needed = sup_bottom - $prev.offset().top  - 0.7*sup_fontsize ;
        var cur_margin = parseInt( $sup.css('margin-bottom' ) ) ;
        //we lift it up with margin-bottom
        $sup.css( 'margin-bottom', cur_margin + needed ) ;
    }
  } ;

});

function insLeftOfMeUnlessAtEnd(cursor) {
  // cursor.insLeftOf(cmd), unless cursor at the end of block, and every
  // ancestor cmd is at the end of every ancestor block
  var cmd = this.parent, ancestorCmd = cursor;
  do {
    if (ancestorCmd[R]) return cursor.insLeftOf(cmd);
    ancestorCmd = ancestorCmd.parent.parent;
  } while (ancestorCmd !== cmd);
  cursor.insRightOf(cmd);
}

LatexCmds.subscript =
LatexCmds._ = P(SupSub, function(_, super_) {
  _.supsub = 'sub';
  _.htmlTemplate =
      '<span class="mq-supsub mq-non-leaf">'
    +   '<span class="mq-sub">&0</span>'
    +   '<span style="display:inline-block;width:0">&#8203;</span>'
    + '</span>'
  ;
  //_.textTemplate = [ '_' ];
  _.finalizeTree = function() {
    this.downInto = this.sub = this.ends[L];
    this.sub.upOutOf = insLeftOfMeUnlessAtEnd;
    super_.finalizeTree.call(this);
  };
});

LatexCmds.superscript =
LatexCmds.supscript =
LatexCmds['^'] = P(SupSub, function(_, super_) {
  _.supsub = 'sup';
  _.htmlTemplate =
      '<span class="mq-supsub mq-non-leaf mq-sup-only">'
    +   '<span class="mq-sup">&0</span>'
    + '</span>'
  ;
<<<<<<< HEAD
  //_.textTemplate = [ '^(', ')' ];
=======
  _.textTemplate = [ '^(', ')' ];
>>>>>>> 43f96e8a
  _.finalizeTree = function() {
    this.upInto = this.sup = this.ends[R];
    this.sup.downOutOf = insLeftOfMeUnlessAtEnd;
    super_.finalizeTree.call(this);
  };
});

var SummationNotation = P(MathCommand, function(_, super_) {
  _.init = function(ch, html) {
    var htmlTemplate =
      '<span class="mq-large-operator mq-non-leaf">'
    +   '<span class="mq-to"><span>&1</span></span>'
    +   '<big>'+html+'</big>'
    +   '<span class="mq-from"><span>&0</span></span>'
    + '</span>'
    ;
    Symbol.prototype.init.call(this, ch, htmlTemplate);
  };
  _.createLeftOf = function(cursor) {
    super_.createLeftOf.apply(this, arguments);
    if (cursor.options.sumStartsWithNEquals) {
      Letter('n').createLeftOf(cursor);
      Equality().createLeftOf(cursor);
    }
  };
  _.latex = function() {
    function simplify(latex) {
      return latex.length === 1 ? latex : '{' + (latex || ' ') + '}';
    }
    return this.ctrlSeq + '_' + simplify(this.ends[L].latex()) +
      '^' + simplify(this.ends[R].latex());
  };
  _.parser = function() {
    var string = Parser.string;
    var optWhitespace = Parser.optWhitespace;
    var succeed = Parser.succeed;
    var block = latexMathParser.block;

    var self = this;
    var blocks = self.blocks = [ MathBlock(), MathBlock() ];
    for (var i = 0; i < blocks.length; i += 1) {
      blocks[i].adopt(self, self.ends[R], 0);
    }

    return optWhitespace.then(string('_').or(string('^'))).then(function(supOrSub) {
      var child = blocks[supOrSub === '_' ? 0 : 1];
      return block.then(function(block) {
        block.children().adopt(child, child.ends[R], 0);
        return succeed(self);
      });
    }).many().result(self);
  };
  _.finalizeTree = function() {
    this.downInto = this.ends[L];
    this.upInto = this.ends[R];
    this.ends[L].upOutOf = this.ends[R];
    this.ends[R].downOutOf = this.ends[L];
  };
});

LatexCmds['∑'] =
LatexCmds.sum =
LatexCmds.summation = bind(SummationNotation,'\\sum ','&sum;');

LatexCmds['∏'] =
LatexCmds.prod =
LatexCmds.product = bind(SummationNotation,'\\prod ','&prod;');

LatexCmds.coprod =
LatexCmds.coproduct = bind(SummationNotation,'\\coprod ','&#8720;');

LatexCmds['∫'] =
LatexCmds['int'] =
LatexCmds.integral = P(SummationNotation, function(_, super_) {
  _.init = function() {
    var htmlTemplate =
      '<span class="mq-int mq-non-leaf">'
    +   '<big>&int;</big>'
    +   '<span class="mq-supsub mq-non-leaf">'
    +     '<span class="mq-sup"><span class="mq-sup-inner">&1</span></span>'
    +     '<span class="mq-sub">&0</span>'
    +     '<span style="display:inline-block;width:0">&#8203</span>'
    +   '</span>'
    + '</span>'
    ;
    Symbol.prototype.init.call(this, '\\int ', htmlTemplate);
  };
  // FIXME: refactor rather than overriding
  _.createLeftOf = MathCommand.p.createLeftOf;
});

var Fraction =
LatexCmds.frac =
LatexCmds.dfrac =
LatexCmds.cfrac =
LatexCmds.fraction = P(MathCommand, function(_, super_) {
  _.ctrlSeq = '\\frac';
  _.htmlTemplate =
      '<span class="mq-fraction mq-non-leaf">'
    +   '<span class="mq-numerator">&0</span>'
    +   '<span class="mq-denominator">&1</span>'
    +   '<span style="display:inline-block;width:0">&#8203;</span>'
    + '</span>'
  ;
  _.textTemplate = ['((', ')/(', '))'];
  _.text = function() {
    function text(dir, block) {
      var blankDefault = dir === L ? 0 : 1;
      var l = (block.ends[dir] && block.ends[dir].text() !== " ") && block.ends[dir].text();
      return l ? (l.length === 1 ? l : '(' + l + ')') : blankDefault;
    }
<<<<<<< HEAD
    return text(L, this) + '/' + text(R, this) + ' ';
=======
    return '(' + text(L, this) + '/' + text(R, this) + ')';
>>>>>>> 43f96e8a
  };
  _.finalizeTree = function() {
    this.upInto = this.ends[R].upOutOf = this.ends[L];
    this.downInto = this.ends[L].downOutOf = this.ends[R];
  };
});

var LiveFraction =
LatexCmds.over =
CharCmds['/'] = P(Fraction, function(_, super_) {
  _.createLeftOf = function(cursor) {
    if (!this.replacedFragment) {
      var leftward = cursor[L];
      while (leftward &&
        !(
          leftward instanceof BinaryOperator ||
          leftward instanceof (LatexCmds.text || noop) ||
          leftward instanceof SummationNotation ||
          leftward.ctrlSeq === '\\ ' ||
          /^[,;:]$/.test(leftward.ctrlSeq)
        ) //lookbehind for operator
      ) leftward = leftward[L];

      if (leftward instanceof SummationNotation && leftward[R] instanceof SupSub) {
        leftward = leftward[R];
        if (leftward[R] instanceof SupSub && leftward[R].ctrlSeq != leftward.ctrlSeq)
          leftward = leftward[R];
      }

      if (leftward !== cursor[L] && !cursor.isTooDeep(1)) {
        this.replaces(Fragment(leftward[R] || cursor.parent.ends[L], cursor[L]));
        cursor[L] = leftward;
      }
    }
    super_.createLeftOf.call(this, cursor);
  };
});

var SquareRoot =
LatexCmds.sqrt =
LatexCmds['√'] = P(MathCommand, function(_, super_) {
  _.ctrlSeq = '\\sqrt';
  _.htmlTemplate =
      '<span class="mq-non-leaf">'
    +   '<span class="mq-scaled mq-sqrt-prefix">&radic;</span>'
    +   '<span class="mq-non-leaf mq-sqrt-stem">&0</span>'
    + '</span>'
  ;
  _.textTemplate = ['sqrt(', ')'];
  _.parser = function() {
    return latexMathParser.optBlock.then(function(optBlock) {
      return latexMathParser.block.map(function(block) {
        var nthroot = NthRoot();
        nthroot.blocks = [ optBlock, block ];
        optBlock.adopt(nthroot, 0, 0);
        block.adopt(nthroot, optBlock, 0);
        return nthroot;
      });
    }).or(super_.parser.call(this));
  };
  _.reflow = function() {
    var block = this.ends[R].jQ;
    scale(block.prev(), 1, block.innerHeight()/+block.css('fontSize').slice(0,-2) - .1);
  };
});

var Hat = LatexCmds.hat = P(MathCommand, function(_, super_) {
  _.ctrlSeq = '\\hat';
  _.htmlTemplate =
      '<span class="mq-non-leaf">'
    +   '<span class="mq-hat-prefix">^</span>'
    +   '<span class="mq-hat-stem">&0</span>'
    + '</span>'
  ;
  _.textTemplate = ['hat(', ')'];
});

var NthRoot =
LatexCmds.root =
LatexCmds.nthroot = P(SquareRoot, function(_, super_) {
  _.htmlTemplate =
      '<span class="mq-nthroot mq-non-leaf">&0</span>'
    + '<span class="mq-scaled">'
    +   '<span class="mq-sqrt-prefix mq-scaled">&radic;</span>'
    +   '<span class="mq-sqrt-stem mq-non-leaf">&1</span>'
    + '</span>'
  ;
  _.textTemplate = ['sqrt[', '](', ')'];
  _.latex = function() {
    return '\\sqrt['+this.ends[L].latex()+']{'+this.ends[R].latex()+'}';
  };
  _.text = function () {
    var index = this.ends[L].text() === "" ? 2 : this.ends[L].text();
<<<<<<< HEAD
    return '('+this.ends[R].text()+')^(1/'+ index +' )';
=======
    // Navigate up the tree to find the cursor which has the options.
    var cursor =
      (function getCursor(node) { return !('cursor' in node) ? getCursor(node.parent) : node.cursor; })(this);
    if (cursor.options.rootsAreExponents)
      return '('+this.ends[R].text()+')^(1/'+ index +' )';
    return 'root('+index+','+this.ends[R].text()+')';
>>>>>>> 43f96e8a
  };
});

var DiacriticAbove = P(MathCommand, function(_, super_) {
  _.init = function(ctrlSeq, symbol, textTemplate) {
    var htmlTemplate =
      '<span class="mq-non-leaf">'
      +   '<span class="mq-diacritic-above">'+symbol+'</span>'
      +   '<span class="mq-diacritic-stem">&0</span>'
      + '</span>'
    ;

    super_.init.call(this, ctrlSeq, htmlTemplate, textTemplate);
  };
});
LatexCmds.vec = bind(DiacriticAbove, '\\vec', '&rarr;', ['vec(', ')']);
LatexCmds.tilde = bind(DiacriticAbove, '\\tilde', '~', ['tilde(', ')']);

function DelimsMixin(_, super_) {
  _.jQadd = function() {
    super_.jQadd.apply(this, arguments);
    this.delimjQs = this.jQ.children(':first').add(this.jQ.children(':last'));
    this.contentjQ = this.jQ.children(':eq(1)');
  };
  _.reflow = function() {
    var height = this.contentjQ.outerHeight()
                 / parseFloat(this.contentjQ.css('fontSize'));
    scale(this.delimjQs, min(1 + .2*(height - 1), 1.2), 1.2*height);
  };
}

// Round/Square/Curly/Angle Brackets (aka Parens/Brackets/Braces)
//   first typed as one-sided bracket with matching "ghost" bracket at
//   far end of current block, until you type an opposing one
var Bracket = P(P(MathCommand, DelimsMixin), function(_, super_) {
  _.init = function(side, open, close, ctrlSeq, end) {
    super_.init.call(this, '\\left'+ctrlSeq, undefined, [open, close]);
    this.side = side;
    this.sides = {};
    this.sides[L] = { ch: open, ctrlSeq: ctrlSeq };
    this.sides[R] = { ch: close, ctrlSeq: end };
  };
  _.numBlocks = function() { return 1; };
  _.html = function() { // wait until now so that .side may
    this.htmlTemplate = // be set by createLeftOf or parser
        '<span class="mq-non-leaf">'
      +   '<span class="mq-scaled mq-paren'+(this.side === R ? ' mq-ghost' : '')+'">'
      +     this.sides[L].ch
      +   '</span>'
      +   '<span class="mq-non-leaf">&0</span>'
      +   '<span class="mq-scaled mq-paren'+(this.side === L ? ' mq-ghost' : '')+'">'
      +     this.sides[R].ch
      +   '</span>'
      + '</span>'
    ;
    return super_.html.call(this);
  };
  _.latex = function() {
    return '\\left'+this.sides[L].ctrlSeq+this.ends[L].latex()+'\\right'+this.sides[R].ctrlSeq;
  };
  _.text = function() {
    return this.sides[L].ch+this.ends[L].text()+this.sides[R].ch;
  };
  _.matchBrack = function(opts, expectedSide, node) {
    // return node iff it's a matching 1-sided bracket of expected side (if any)
    return node instanceof Bracket && node.side && node.side !== -expectedSide
      && (!opts.restrictMismatchedBrackets
        || OPP_BRACKS[this.sides[this.side].ch] === node.sides[node.side].ch
        || { '(': ']', '[': ')' }[this.sides[L].ch] === node.sides[R].ch) && node;
  };
  _.closeOpposing = function(brack) {
    brack.side = 0;
    brack.sides[this.side] = this.sides[this.side]; // copy over my info (may be
    brack.delimjQs.eq(this.side === L ? 0 : 1) // mismatched, like [a, b))
      .removeClass('mq-ghost').html(this.sides[this.side].ch);
  };
  _.createLeftOf = function(cursor) {
    if (!this.replacedFragment) { // unless wrapping seln in brackets,
        // check if next to or inside an opposing one-sided bracket
      var opts = cursor.options;
      if (this.sides[L].ch === '|') { // check both sides if I'm a pipe
        var brack = this.matchBrack(opts, R, cursor[R])
                 || this.matchBrack(opts, L, cursor[L])
                 || this.matchBrack(opts, 0, cursor.parent.parent);
      }
      else {
        var brack = this.matchBrack(opts, -this.side, cursor[-this.side])
                 || this.matchBrack(opts, -this.side, cursor.parent.parent);
      }
    }
    if (brack) {
      var side = this.side = -brack.side; // may be pipe with .side not yet set
      this.closeOpposing(brack);
      if (brack === cursor.parent.parent && cursor[side]) { // move the stuff between
        Fragment(cursor[side], cursor.parent.ends[side], -side) // me and ghost outside
          .disown().withDirAdopt(-side, brack.parent, brack, brack[side])
          .jQ.insDirOf(side, brack.jQ);
      }
      brack.bubble('reflow');
    }
    else {
      brack = this, side = brack.side;
      if (brack.replacedFragment) brack.side = 0; // wrapping seln, don't be one-sided
      else if (cursor[-side]) { // elsewise, auto-expand so ghost is at far end
        brack.replaces(Fragment(cursor[-side], cursor.parent.ends[-side], side));
        cursor[-side] = 0;
      }
      super_.createLeftOf.call(brack, cursor);
    }
    if (side === L) cursor.insAtLeftEnd(brack.ends[L]);
    else cursor.insRightOf(brack);
  };
  _.placeCursor = noop;
  _.unwrap = function() {
    this.ends[L].children().disown().adopt(this.parent, this, this[R])
      .jQ.insertAfter(this.jQ);
    this.remove();
  };
  _.deleteSide = function(side, outward, cursor) {
    var parent = this.parent, sib = this[side], farEnd = parent.ends[side];

    if (side === this.side) { // deleting non-ghost of one-sided bracket, unwrap
      this.unwrap();
      sib ? cursor.insDirOf(-side, sib) : cursor.insAtDirEnd(side, parent);
      return;
    }

    var opts = cursor.options, wasSolid = !this.side;
    this.side = -side;
    // if deleting like, outer close-brace of [(1+2)+3} where inner open-paren
    if (this.matchBrack(opts, side, this.ends[L].ends[this.side])) { // is ghost,
      this.closeOpposing(this.ends[L].ends[this.side]); // then become [1+2)+3
      var origEnd = this.ends[L].ends[side];
      this.unwrap();
      if (origEnd.siblingCreated) origEnd.siblingCreated(cursor.options, side);
      sib ? cursor.insDirOf(-side, sib) : cursor.insAtDirEnd(side, parent);
    }
    else { // if deleting like, inner close-brace of ([1+2}+3) where outer
      if (this.matchBrack(opts, side, this.parent.parent)) { // open-paren is
        this.parent.parent.closeOpposing(this); // ghost, then become [1+2+3)
        this.parent.parent.unwrap();
      } // else if deleting outward from a solid pair, unwrap
      else if (outward && wasSolid) {
        this.unwrap();
        sib ? cursor.insDirOf(-side, sib) : cursor.insAtDirEnd(side, parent);
        return;
      }
      else { // else deleting just one of a pair of brackets, become one-sided
        this.sides[side] = { ch: OPP_BRACKS[this.sides[this.side].ch],
                             ctrlSeq: OPP_BRACKS[this.sides[this.side].ctrlSeq] };
        this.delimjQs.removeClass('mq-ghost')
          .eq(side === L ? 0 : 1).addClass('mq-ghost').html(this.sides[side].ch);
      }
      if (sib) { // auto-expand so ghost is at far end
        var origEnd = this.ends[L].ends[side];
        Fragment(sib, farEnd, -side).disown()
          .withDirAdopt(-side, this.ends[L], origEnd, 0)
          .jQ.insAtDirEnd(side, this.ends[L].jQ.removeClass('mq-empty'));
        if (origEnd.siblingCreated) origEnd.siblingCreated(cursor.options, side);
        cursor.insDirOf(-side, sib);
      } // didn't auto-expand, cursor goes just outside or just inside parens
      else (outward ? cursor.insDirOf(side, this)
                    : cursor.insAtDirEnd(side, this.ends[L]));
    }
  };
  _.deleteTowards = function(dir, cursor) {
    this.deleteSide(-dir, false, cursor);
  };
  _.finalizeTree = function() {
    this.ends[L].deleteOutOf = function(dir, cursor) {
      this.parent.deleteSide(dir, true, cursor);
    };
    // FIXME HACK: after initial creation/insertion, finalizeTree would only be
    // called if the paren is selected and replaced, e.g. by LiveFraction
    this.finalizeTree = function() {
      this.delimjQs.eq(this.side === L ? 1 : 0).removeClass('mq-ghost');
      this.side = 0;
    };
  };
  _.siblingCreated = function(opts, dir) { // if something typed between ghost and far
    if (dir === -this.side) this.finalizeTree(); // end of its block, solidify
  };
});

var OPP_BRACKS = {
  '(': ')',
  ')': '(',
  '[': ']',
  ']': '[',
  '{': '}',
  '}': '{',
  '\\{': '\\}',
  '\\}': '\\{',
  '&lang;': '&rang;',
  '&rang;': '&lang;',
  '\\langle ': '\\rangle ',
  '\\rangle ': '\\langle ',
  '|': '|',
  '\\lVert ' : '\\rVert ',
  '\\rVert ' : '\\lVert ',
};

function bindCharBracketPair(open, ctrlSeq) {
  var ctrlSeq = ctrlSeq || open, close = OPP_BRACKS[open], end = OPP_BRACKS[ctrlSeq];
  CharCmds[open] = bind(Bracket, L, open, close, ctrlSeq, end);
  CharCmds[close] = bind(Bracket, R, open, close, ctrlSeq, end);
}
bindCharBracketPair('(');
bindCharBracketPair('[');
bindCharBracketPair('{', '\\{');
LatexCmds.langle = bind(Bracket, L, '&lang;', '&rang;', '\\langle ', '\\rangle ');
LatexCmds.rangle = bind(Bracket, R, '&lang;', '&rang;', '\\langle ', '\\rangle ');
LatexCmds.abs = bind(Bracket, L, '|', '|', '|', '|');
LatexCmds.lVert = bind(Bracket, L, '&#8741;', '&#8741;', '\\lVert ', '\\rVert ');
LatexCmds.rVert = bind(Bracket, R, '&#8741;', '&#8741;', '\\lVert ', '\\rVert ');

LatexCmds.left = P(MathCommand, function(_) {
  _.parser = function() {
    var regex = Parser.regex;
    var string = Parser.string;
    var succeed = Parser.succeed;
    var optWhitespace = Parser.optWhitespace;

    return optWhitespace.then(regex(/^(?:[([|]|\\\{|\\langle(?![a-zA-Z])|\\lVert(?![a-zA-Z]))/))
      .then(function(ctrlSeq) {
        var open = (ctrlSeq.charAt(0) === '\\' ? ctrlSeq.slice(1) : ctrlSeq);
	if (ctrlSeq=="\\langle") { open = '&lang;'; ctrlSeq = ctrlSeq + ' '; }
	if (ctrlSeq=="\\lVert") { open = '&#8741;'; ctrlSeq = ctrlSeq + ' '; }
        return latexMathParser.then(function (block) {
          return string('\\right').skip(optWhitespace)
            .then(regex(/^(?:[\])|]|\\\}|\\rangle(?![a-zA-Z])|\\rVert(?![a-zA-Z]))/)).map(function(end) {
              var close = (end.charAt(0) === '\\' ? end.slice(1) : end);
	      if (end=="\\rangle") { close = '&rang;'; end = end + ' '; }
	      if (end=="\\rVert") { close = '&#8741;'; end = end + ' '; }
              var cmd = Bracket(0, open, close, ctrlSeq, end);
              cmd.blocks = [ block ];
              block.adopt(cmd, 0, 0);
              return cmd;
            })
          ;
        });
      })
    ;
  };
});

LatexCmds.right = P(MathCommand, function(_) {
  _.parser = function() {
    return Parser.fail('unmatched \\right');
  };
});

var Binomial =
LatexCmds.binom =
LatexCmds.binomial = P(P(MathCommand, DelimsMixin), function(_, super_) {
  _.ctrlSeq = '\\binom';
  _.htmlTemplate =
      '<span class="mq-non-leaf">'
    +   '<span class="mq-paren mq-scaled">(</span>'
    +   '<span class="mq-non-leaf">'
    +     '<span class="mq-array mq-non-leaf">'
    +       '<span>&0</span>'
    +       '<span>&1</span>'
    +     '</span>'
    +   '</span>'
    +   '<span class="mq-paren mq-scaled">)</span>'
    + '</span>'
  ;
  _.textTemplate = ['choose(',',',')'];
});

var Choose =
LatexCmds.choose = P(Binomial, function(_) {
  _.createLeftOf = LiveFraction.prototype.createLeftOf;
});

LatexCmds.editable = // backcompat with before cfd3620 on #233
LatexCmds.MathQuillMathField = P(MathCommand, function(_, super_) {
  _.ctrlSeq = '\\MathQuillMathField';
  _.htmlTemplate =
      '<span class="mq-editable-field">'
    +   '<span class="mq-root-block">&0</span>'
    + '</span>'
  ;
  _.parser = function() {
    var self = this,
      string = Parser.string, regex = Parser.regex, succeed = Parser.succeed;
    return string('[').then(regex(/^[a-z][a-z0-9]*/i)).skip(string(']'))
      .map(function(name) { self.name = name; }).or(succeed())
      .then(super_.parser.call(self));
  };
  _.finalizeTree = function(options) {
    var ctrlr = Controller(this.ends[L], this.jQ, options);
    ctrlr.KIND_OF_MQ = 'MathField';
    ctrlr.editable = true;
    ctrlr.createTextarea();
    ctrlr.editablesTextareaEvents();
    ctrlr.cursor.insAtRightEnd(ctrlr.root);
    RootBlockMixin(ctrlr.root);
  };
  _.registerInnerField = function(innerFields, MathField) {
    innerFields.push(innerFields[this.name] = MathField(this.ends[L].controller));
  };
  _.latex = function(){ return this.ends[L].latex(); };
  _.text = function(){ return this.ends[L].text(); };
});

// Embed arbitrary things
// Probably the closest DOM analogue would be an iframe?
// From MathQuill's perspective, it's a Symbol, it can be
// anywhere and the cursor can go around it but never in it.
// Create by calling public API method .dropEmbedded(),
// or by calling the global public API method .registerEmbed()
// and rendering LaTeX like \embed{registeredName} (see test).
var Embed = LatexCmds.embed = P(Symbol, function(_, super_) {
  _.setOptions = function(options) {
    function noop () { return ""; }
    this.text = options.text || noop;
    this.htmlTemplate = options.htmlString || "";
    this.latex = options.latex || noop;
    return this;
  };
  _.parser = function() {
    var self = this,
      string = Parser.string, regex = Parser.regex, succeed = Parser.succeed;
    return string('{').then(regex(/^[a-z][a-z0-9]*/i)).skip(string('}'))
      .then(function(name) {
        // the chars allowed in the optional data block are arbitrary other than
        // excluding curly braces and square brackets (which'd be too confusing)
        return string('[').then(regex(/^[-\w\s]*/)).skip(string(']'))
          .or(succeed()).map(function(data) {
            return self.setOptions(EMBEDS[name](data));
          })
        ;
      })
    ;
  };
});<|MERGE_RESOLUTION|>--- conflicted
+++ resolved
@@ -336,7 +336,7 @@
     +   '<span style="display:inline-block;width:0">&#8203;</span>'
     + '</span>'
   ;
-  //_.textTemplate = [ '_' ];
+  _.textTemplate = [ '_' ];
   _.finalizeTree = function() {
     this.downInto = this.sub = this.ends[L];
     this.sub.upOutOf = insLeftOfMeUnlessAtEnd;
@@ -353,11 +353,7 @@
     +   '<span class="mq-sup">&0</span>'
     + '</span>'
   ;
-<<<<<<< HEAD
-  //_.textTemplate = [ '^(', ')' ];
-=======
   _.textTemplate = [ '^(', ')' ];
->>>>>>> 43f96e8a
   _.finalizeTree = function() {
     this.upInto = this.sup = this.ends[R];
     this.sup.downOutOf = insLeftOfMeUnlessAtEnd;
@@ -469,11 +465,7 @@
       var l = (block.ends[dir] && block.ends[dir].text() !== " ") && block.ends[dir].text();
       return l ? (l.length === 1 ? l : '(' + l + ')') : blankDefault;
     }
-<<<<<<< HEAD
-    return text(L, this) + '/' + text(R, this) + ' ';
-=======
     return '(' + text(L, this) + '/' + text(R, this) + ')';
->>>>>>> 43f96e8a
   };
   _.finalizeTree = function() {
     this.upInto = this.ends[R].upOutOf = this.ends[L];
@@ -561,22 +553,18 @@
     +   '<span class="mq-sqrt-stem mq-non-leaf">&1</span>'
     + '</span>'
   ;
-  _.textTemplate = ['sqrt[', '](', ')'];
+  _.textTemplate = ['root(', ',', ')'];
   _.latex = function() {
     return '\\sqrt['+this.ends[L].latex()+']{'+this.ends[R].latex()+'}';
   };
   _.text = function () {
     var index = this.ends[L].text() === "" ? 2 : this.ends[L].text();
-<<<<<<< HEAD
-    return '('+this.ends[R].text()+')^(1/'+ index +' )';
-=======
     // Navigate up the tree to find the cursor which has the options.
     var cursor =
       (function getCursor(node) { return !('cursor' in node) ? getCursor(node.parent) : node.cursor; })(this);
     if (cursor.options.rootsAreExponents)
       return '('+this.ends[R].text()+')^(1/'+ index +' )';
     return 'root('+index+','+this.ends[R].text()+')';
->>>>>>> 43f96e8a
   };
 });
 
@@ -789,7 +777,7 @@
 bindCharBracketPair('{', '\\{');
 LatexCmds.langle = bind(Bracket, L, '&lang;', '&rang;', '\\langle ', '\\rangle ');
 LatexCmds.rangle = bind(Bracket, R, '&lang;', '&rang;', '\\langle ', '\\rangle ');
-LatexCmds.abs = bind(Bracket, L, '|', '|', '|', '|');
+CharCmds['|'] = bind(Bracket, L, '|', '|', '|', '|');
 LatexCmds.lVert = bind(Bracket, L, '&#8741;', '&#8741;', '\\lVert ', '\\rVert ');
 LatexCmds.rVert = bind(Bracket, R, '&#8741;', '&#8741;', '\\lVert ', '\\rVert ');
 
