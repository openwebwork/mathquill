/*************************************************
 * Abstract classes of text blocks
 ************************************************/

/**
 * Blocks of plain text, with one or two TextPiece's as children.
 * Represents flat strings of typically serif-font Roman characters, as
 * opposed to hierchical, nested, tree-structured math.
 * Wraps a single HTMLSpanElement.
 */
var TextBlock = P(Node, function(_, super_) {
  _.ctrlSeq = '\\text';

  _.replaces = function(replacedText) {
    if (replacedText instanceof Fragment)
      this.replacedText = replacedText.remove().jQ.text();
    else if (typeof replacedText === 'string')
      this.replacedText = replacedText;
  };

  _.jQadd = function(jQ) {
    super_.jQadd.call(this, jQ);
    if (this.ends[L]) this.ends[L].jQadd(this.jQ[0].firstChild);
  };

  _.createLeftOf = function(cursor) {
    var textBlock = this;
    super_.createLeftOf.call(this, cursor);

<<<<<<< HEAD
    textBlock.postOrder('reflow');
    if (textBlock[R].siblingCreated) textBlock[R].siblingCreated(cursor.options, L);
    if (textBlock[L].siblingCreated) textBlock[L].siblingCreated(cursor.options, R);
    textBlock.bubble('reflow');

=======
>>>>>>> ead472c3
    cursor.insAtRightEnd(textBlock);

    if (textBlock.replacedText)
      for (var i = 0; i < textBlock.replacedText.length; i += 1)
        textBlock.write(cursor, textBlock.replacedText.charAt(i));

    if (textBlock[R].siblingCreated) textBlock[R].siblingCreated(cursor.options, L);
    if (textBlock[L].siblingCreated) textBlock[L].siblingCreated(cursor.options, R);
    textBlock.bubble('reflow');
  };

  _.parser = function() {
    var textBlock = this;

    // TODO: correctly parse text mode
    var string = Parser.string;
    var regex = Parser.regex;
    var optWhitespace = Parser.optWhitespace;
    return optWhitespace
      .then(string('{')).then(regex(/^[^}]*/)).skip(string('}'))
      .map(function(text) {
        if (text.length === 0) return Fragment();

        TextPiece(text).adopt(textBlock, 0, 0);
        return textBlock;
      })
    ;
  };

  _.textContents = function() {
    return this.foldChildren('', function(text, child) {
      return text + child.text;
    });
  };
  _.text = function() { return this.textContents(); };
  _.latex = function() {
    var contents = this.textContents();
    if (contents.length === 0) return '';
    return '\\text{' + contents.replace(/[{}]/g, '\\$&') + '}';
  };
  _.html = function() {
    return (
        '<span class="mq-text-mode" mathquill-command-id='+this.id+'>'
      +   this.textContents()
      + '</span>'
    );
  };

  // editability methods: called by the cursor for editing, cursor movements,
  // and selection of the MathQuill tree, these all take in a direction and
  // the cursor
  _.moveTowards = function(dir, cursor) { cursor.insAtDirEnd(-dir, this); };
  _.moveOutOf = function(dir, cursor) { cursor.insDirOf(dir, this); };
  _.unselectInto = _.moveTowards;

  // TODO: make these methods part of a shared mixin or something.
  _.selectTowards = MathCommand.prototype.selectTowards;
  _.deleteTowards = MathCommand.prototype.deleteTowards;

  _.selectOutOf = function(dir, cursor) {
    cursor.insDirOf(dir, this);
  };
  _.deleteOutOf = function(dir, cursor) {
    // backspace and delete at ends of block don't unwrap
    if (this.isEmpty()) cursor.insRightOf(this);
  };
  _.write = function(cursor, ch) {
    cursor.show().deleteSelection();

    if (ch !== '$') {
      this.postOrder('reflow');
      if (!cursor[L]) TextPiece(ch).createLeftOf(cursor);
      else cursor[L].appendText(ch);
      this.bubble('reflow');
    }
    else if (this.isEmpty()) {
      cursor.insRightOf(this);
      VanillaSymbol('\\$','$').createLeftOf(cursor);
    }
    else if (!cursor[R]) cursor.insRightOf(this);
    else if (!cursor[L]) cursor.insLeftOf(this);
    else { // split apart
      var leftBlock = TextBlock();
      var leftPc = this.ends[L];
      leftPc.disown().jQ.detach();
      leftPc.adopt(leftBlock, 0, 0);

      cursor.insLeftOf(this);
      super_.createLeftOf.call(leftBlock, cursor); // micro-optimization, not for correctness
    }
    this.bubble('reflow');
  };
  _.writeLatex = function(cursor, latex) {
    if (!cursor[L]) TextPiece(latex).createLeftOf(cursor);
    else cursor[L].appendText(latex);
    this.bubble('reflow');
  };

  _.seek = function(pageX, cursor) {
    cursor.hide();
    var textPc = fuseChildren(this);

    // insert cursor at approx position in DOMTextNode
    var avgChWidth = this.jQ.width()/this.text.length;
    var approxPosition = Math.round((pageX - this.jQ.offset().left)/avgChWidth);
    if (approxPosition <= 0) cursor.insAtLeftEnd(this);
    else if (approxPosition >= textPc.text.length) cursor.insAtRightEnd(this);
    else cursor.insLeftOf(textPc.splitRight(approxPosition));

    // move towards mousedown (pageX)
    var displ = pageX - cursor.show().offset().left; // displacement
    var dir = displ && displ < 0 ? L : R;
    var prevDispl = dir;
    // displ * prevDispl > 0 iff displacement direction === previous direction
    while (cursor[dir] && displ * prevDispl > 0) {
      cursor[dir].moveTowards(dir, cursor);
      prevDispl = displ;
      displ = pageX - cursor.offset().left;
    }
    if (dir*displ < -dir*prevDispl) cursor[-dir].moveTowards(-dir, cursor);

    if (!cursor.anticursor) {
      // about to start mouse-selecting, the anticursor is gonna get put here
      this.anticursorPosition = cursor[L] && cursor[L].text.length;
      // ^ get it? 'cos if there's no cursor[L], it's 0... I'm a terrible person.
    }
    else if (cursor.anticursor.parent === this) {
      // mouse-selecting within this TextBlock, re-insert the anticursor
      var cursorPosition = cursor[L] && cursor[L].text.length;;
      if (this.anticursorPosition === cursorPosition) {
        cursor.anticursor = Point.copy(cursor);
      }
      else {
        if (this.anticursorPosition < cursorPosition) {
          var newTextPc = cursor[L].splitRight(this.anticursorPosition);
          cursor[L] = newTextPc;
        }
        else {
          var newTextPc = cursor[R].splitRight(this.anticursorPosition - cursorPosition);
        }
        cursor.anticursor = Point(this, newTextPc[L], newTextPc);
      }
    }
  };

  _.blur = function(cursor) {
    MathBlock.prototype.blur.call(this);
    if (!cursor) return;
    if (this.textContents() === '') {
      this.remove();
      if (cursor[L] === this) cursor[L] = this[L];
      else if (cursor[R] === this) cursor[R] = this[R];
    }
    else fuseChildren(this);
    (function getCtrlr(node) {
      return ('controller' in node) ? node.controller : getCtrlr(node.parent);
    })(cursor.parent).handle('textBlockExit');
  };

  function fuseChildren(self) {
    self.jQ[0].normalize();

    var textPcDom = self.jQ[0].firstChild;
    if (!textPcDom) return;
    pray('only node in TextBlock span is Text node', textPcDom.nodeType === 3);
    // nodeType === 3 has meant a Text node since ancient times:
    //   http://reference.sitepoint.com/javascript/Node/nodeType

    var textPc = TextPiece(textPcDom.data);
    textPc.jQadd(textPcDom);

    self.children().disown();
    return textPc.adopt(self, 0, 0);
  }

  _.focus = function() {
    MathBlock.prototype.focus.call(this);
    (function getCtrlr(node) {
      return ('controller' in node) ? node.controller : getCtrlr(node.parent);
    })(this).handle('textBlockEnter');
  };
});

/**
 * Piece of plain text, with a TextBlock as a parent and no children.
 * Wraps a single DOMTextNode.
 * For convenience, has a .text property that's just a JavaScript string
 * mirroring the text contents of the DOMTextNode.
 * Text contents must always be nonempty.
 */
var TextPiece = P(Node, function(_, super_) {
  _.init = function(text) {
    super_.init.call(this);
    this.text = text;
  };
  _.jQadd = function(dom) { this.dom = dom; this.jQ = $(dom); };
  _.jQize = function() {
    return this.jQadd(document.createTextNode(this.text));
  };
  _.appendText = function(text) {
    this.text += text;
    this.dom.appendData(text);
  };
  _.prependText = function(text) {
    this.text = text + this.text;
    this.dom.insertData(0, text);
  };
  _.insTextAtDirEnd = function(text, dir) {
    prayDirection(dir);
    if (dir === R) this.appendText(text);
    else this.prependText(text);
  };
  _.splitRight = function(i) {
    var newPc = TextPiece(this.text.slice(i)).adopt(this.parent, this, this[R]);
    newPc.jQadd(this.dom.splitText(i));
    this.text = this.text.slice(0, i);
    return newPc;
  };

  function endChar(dir, text) {
    return text.charAt(dir === L ? 0 : -1 + text.length);
  }

  _.moveTowards = function(dir, cursor) {
    prayDirection(dir);

    var ch = endChar(-dir, this.text)

    var from = this[-dir];
    if (from) from.insTextAtDirEnd(ch, dir);
    else TextPiece(ch).createDir(-dir, cursor);

    return this.deleteTowards(dir, cursor);
  };

  _.latex = function() { return this.text; };

  _.deleteTowards = function(dir, cursor) {
    if (this.text.length > 1) {
      if (dir === R) {
        this.dom.deleteData(0, 1);
        this.text = this.text.slice(1);
      }
      else {
        // note that the order of these 2 lines is annoyingly important
        // (the second line mutates this.text.length)
        this.dom.deleteData(-1 + this.text.length, 1);
        this.text = this.text.slice(0, -1);
      }
    }
    else {
      this.remove();
      this.jQ.remove();
      cursor[dir] = this[dir];
    }
  };

  _.selectTowards = function(dir, cursor) {
    prayDirection(dir);
    var anticursor = cursor.anticursor;

    var ch = endChar(-dir, this.text)

    if (anticursor[dir] === this) {
      var newPc = TextPiece(ch).createDir(dir, cursor);
      anticursor[dir] = newPc;
      cursor.insDirOf(dir, newPc);
    }
    else {
      var from = this[-dir];
      if (from) from.insTextAtDirEnd(ch, dir);
      else {
        var newPc = TextPiece(ch).createDir(-dir, cursor);
        newPc.jQ.insDirOf(-dir, cursor.selection.jQ);
      }

      if (this.text.length === 1 && anticursor[-dir] === this) {
        anticursor[-dir] = this[-dir]; // `this` will be removed in deleteTowards
      }
    }

    return this.deleteTowards(dir, cursor);
  };
});

LatexCmds.text =
LatexCmds.textnormal =
LatexCmds.textrm =
LatexCmds.textup =
CharCmds['"'] =
LatexCmds.textmd = TextBlock;

function makeTextBlock(latex, tagName, attrs) {
  return P(TextBlock, {
    ctrlSeq: latex,
    htmlTemplate: '<'+tagName+' '+attrs+'>&0</'+tagName+'>'
  });
}

LatexCmds.em = LatexCmds.italic = LatexCmds.italics =
LatexCmds.emph = LatexCmds.textit = LatexCmds.textsl =
  makeTextBlock('\\textit', 'i', 'class="mq-text-mode"');
LatexCmds.strong = LatexCmds.bold = LatexCmds.textbf =
  makeTextBlock('\\textbf', 'b', 'class="mq-text-mode"');
LatexCmds.sf = LatexCmds.textsf =
  makeTextBlock('\\textsf', 'span', 'class="mq-sans-serif mq-text-mode"');
LatexCmds.tt = LatexCmds.texttt =
  makeTextBlock('\\texttt', 'span', 'class="mq-monospace mq-text-mode"');
LatexCmds.textsc =
  makeTextBlock('\\textsc', 'span', 'style="font-variant:small-caps" class="mq-text-mode"');
LatexCmds.uppercase =
  makeTextBlock('\\uppercase', 'span', 'style="text-transform:uppercase" class="mq-text-mode"');
LatexCmds.lowercase =
  makeTextBlock('\\lowercase', 'span', 'style="text-transform:lowercase" class="mq-text-mode"');


var RootMathCommand = P(MathCommand, function(_, super_) {
  _.init = function(cursor) {
    super_.init.call(this, '$');
    this.cursor = cursor;
  };
  _.htmlTemplate = '<span class="mq-math-mode">&0</span>';
  _.createBlocks = function() {
    super_.createBlocks.call(this);

    this.ends[L].cursor = this.cursor;
    this.ends[L].write = function(cursor, ch) {
      if (ch !== '$')
        MathBlock.prototype.write.call(this, cursor, ch);
      else if (this.isEmpty()) {
        cursor.insRightOf(this.parent);
        this.parent.deleteTowards(dir, cursor);
        VanillaSymbol('\\$','$').createLeftOf(cursor.show());
      }
      else if (!cursor[R])
        cursor.insRightOf(this.parent);
      else if (!cursor[L])
        cursor.insLeftOf(this.parent);
      else
        MathBlock.prototype.write.call(this, cursor, ch);
    };
  };
  _.latex = function() {
    return '$' + this.ends[L].latex() + '$';
  };
});

var RootTextBlock = P(RootMathBlock, function(_, super_) {
  _.keystroke = function(key) {
    if (key === 'Spacebar' || key === 'Shift-Spacebar') return;
    return super_.keystroke.apply(this, arguments);
  };
  _.write = function(cursor, ch) {
    cursor.show().deleteSelection();
    if (ch === '$')
      RootMathCommand(cursor).createLeftOf(cursor);
    else {
      var html;
      if (ch === '<') html = '&lt;';
      else if (ch === '>') html = '&gt;';
      VanillaSymbol(ch, html).createLeftOf(cursor);
    }
  };
});
API.TextField = function(APIClasses) {
  return P(APIClasses.EditableField, function(_, super_) {
    this.RootBlock = RootTextBlock;
    _.__mathquillify = function() {
      return super_.__mathquillify.call(this, 'mq-editable-field mq-text-mode');
    };
    _.latex = function(latex) {
      if (arguments.length > 0) {
        this.__controller.renderLatexText(latex);
        if (this.__controller.blurred) this.__controller.cursor.hide().parent.blur();
        return this;
      }
      return this.__controller.exportLatex();
    };
  });
};<|MERGE_RESOLUTION|>--- conflicted
+++ resolved
@@ -27,14 +27,6 @@
     var textBlock = this;
     super_.createLeftOf.call(this, cursor);
 
-<<<<<<< HEAD
-    textBlock.postOrder('reflow');
-    if (textBlock[R].siblingCreated) textBlock[R].siblingCreated(cursor.options, L);
-    if (textBlock[L].siblingCreated) textBlock[L].siblingCreated(cursor.options, R);
-    textBlock.bubble('reflow');
-
-=======
->>>>>>> ead472c3
     cursor.insAtRightEnd(textBlock);
 
     if (textBlock.replacedText)
