--- conflicted
+++ resolved
@@ -31,7 +31,6 @@
    */
   var textareaSelectionTimeout;
   root.selectionChanged = function() {
-<<<<<<< HEAD
     if (textareaSelectionTimeout === undefined) {
       textareaSelectionTimeout = setTimeout(function() {
         textareaSelectionTimeout = undefined;
@@ -49,25 +48,8 @@
           }
         }
       });
-=======
-    if (textareaSelectionTimeout === undefined)
-      textareaSelectionTimeout = setTimeout(setTextareaSelection);
+    }
     forceIERedraw(jQ[0]);
-  };
-  function setTextareaSelection() {
-    textareaSelectionTimeout = undefined;
-    var latex = cursor.selection ? '$'+cursor.selection.latex()+'$' : '';
-    textarea.val(latex);
-    if (latex) {
-      if (textarea[0].select)
-        textarea[0].select();
-      else if (document.selection) {
-        var range = textarea[0].createTextRange();
-        range.expand('textedit');
-        range.select();
-      }
->>>>>>> 19c66390
-    }
   };
 
   //prevent native selection except textarea
