--- conflicted
+++ resolved
@@ -232,7 +232,6 @@
   }
 }
 
-<<<<<<< HEAD
 var RootMathBlock = P(MathBlock, function(_, _super) {
   _.latex = function() {
     return _super.latex.call(this).replace(/(\\[a-z]+) (?![a-z])/ig,'$1');
@@ -249,17 +248,19 @@
     this.firstChild = this.lastChild = 0;
 
     // temporarily take the element out of the displayed DOM
-    // while we add stuff to it.  Grab the next element or the parent
+    // while we add stuff to it.  Grab the next or parent node
     // so we know where to put it back.
-    var next = jQ.next(),
-        parent = jQ.parent();
+    // NOTE: careful that it be the next or parent DOM **node** and not
+    // HTML element, lest we skip a text node.
+    var next = jQ[0].nextSibling,
+      parent = jQ[0].parentNode;
 
     jQ.detach();
     this.cursor.appendTo(this).writeLatex(latex);
 
     // Put. the element. back.
     // if there's no next element, it's at the end of its parent
-    next.length ? next.before(jQ) : parent.append(jQ);
+    next ? jQ.insertBefore(next) : jQ.appendTo(parent);
 
     // XXX HACK ALERT
     this.jQ.mathquill('redraw');
@@ -276,52 +277,6 @@
         while (this.cursor.prev || this.cursor.selection)
           this.cursor.backspace();
       else
-=======
-function RootMathBlock(){}
-_ = RootMathBlock.prototype = new MathBlock;
-_.latex = function() {
-  return MathBlock.prototype.latex.call(this).replace(/(\\[a-z]+) (?![a-z])/ig,'$1');
-};
-_.text = function() {
-  return this.foldChildren('', function(text, child) {
-    return text + child.text();
-  });
-};
-_.renderLatex = function(latex) {
-  var jQ = this.jQ;
-
-  jQ.children().slice(1).remove();
-  this.firstChild = this.lastChild = 0;
-
-  // temporarily take the element out of the displayed DOM
-  // while we add stuff to it.  Grab the next or parent node
-  // so we know where to put it back.
-  // NOTE: careful that it be the next or parent DOM **node** and not
-  // HTML element, lest we skip a text node.
-  var next = jQ[0].nextSibling,
-    parent = jQ[0].parentNode;
-
-  jQ.detach();
-  this.cursor.appendTo(this).writeLatex(latex);
-
-  // Put. the element. back.
-  // if there's no next element, it's at the end of its parent
-  next ? jQ.insertBefore(next) : jQ.appendTo(parent);
-
-  // XXX HACK ALERT
-  this.jQ.mathquill('redraw');
-  this.blur();
-};
-_.keydown = function(e)
-{
-  e.ctrlKey = e.ctrlKey || e.metaKey;
-  switch ((e.originalEvent && e.originalEvent.keyIdentifier) || e.which) {
-  case 8: //backspace
-  case 'Backspace':
-  case 'U+0008':
-    if (e.ctrlKey)
-      while (this.cursor.prev || this.cursor.selection)
->>>>>>> 49c9e683
         this.cursor.backspace();
       break;
     case 27: //may as well be the same as tab until we figure out what to do with it
