/*********************************************
 * Root math elements with event delegation.
 ********************************************/

function createRoot(jQ, root, textbox, editable) {
  var contents = jQ.contents().detach();

  if (!textbox) {
    jQ.addClass('mathquill-rendered-math');
  }

  root.jQ = jQ.data(jQueryDataKey, {
    block: root,
    revert: function() {
      jQ.empty().unbind('.mathquill')
        .removeClass('mathquill-rendered-math mathquill-editable mathquill-textbox')
        .append(contents);
    }
  });

  var cursor = root.cursor = new Cursor(root);

  root.renderLatex(contents.text());

  //textarea stuff
  var textareaSpan = root.textarea = $('<span class="textarea"><textarea></textarea></span>'),
    textarea = textareaSpan.children();

  /******
   * TODO [Han]: Document this
   */
  var textareaSelectionTimeout;
  root.selectionChanged = function() {
    if (textareaSelectionTimeout === undefined) {
      textareaSelectionTimeout = setTimeout(setTextareaSelection);
    }
    forceIERedraw(jQ[0]);
  };
  function setTextareaSelection() {
    textareaSelectionTimeout = undefined;
    var latex = cursor.selection ? '$'+cursor.selection.latex()+'$' : '';
    textarea.val(latex);
    if (latex) {
      textarea[0].select();
    }
  }

  //prevent native selection except textarea
  jQ.bind('selectstart.mathquill', function(e) {
    if (e.target !== textarea[0]) e.preventDefault();
    e.stopPropagation();
  });

  //drag-to-select event handling
  var anticursor, blink = cursor.blink;
  jQ.bind('mousedown.mathquill', function(e) {
    function mousemove(e) {
      cursor.seek($(e.target), e.pageX, e.pageY);

      if (cursor.prev !== anticursor.prev
          || cursor.parent !== anticursor.parent) {
        cursor.selectFrom(anticursor);
      }

      return false;
    }

    // docmousemove is attached to the document, so that
    // selection still works when the mouse leaves the window.
    function docmousemove(e) {
      // [Han]: i delete the target because of the way seek works.
      // it will not move the mouse to the target, but will instead
      // just seek those X and Y coordinates.  If there is a target,
      // it will try to move the cursor to document, which will not work.
      // cursor.seek needs to be refactored.
      delete e.target;

      return mousemove(e);
    }

    function mouseup(e) {
      anticursor = undefined;
      cursor.blink = blink;
      if (!cursor.selection) {
        if (editable) {
          cursor.show();
        }
        else {
          textareaSpan.detach();
        }
      }

      // delete the mouse handlers now that we're not dragging anymore
      jQ.unbind('mousemove', mousemove);
      $(document).unbind('mousemove', docmousemove).unbind('mouseup', mouseup);
    }

    cursor.blink = $.noop;
    cursor.seek($(e.target), e.pageX, e.pageY);

    anticursor = {parent: cursor.parent, prev: cursor.prev, next: cursor.next};

    if (!editable) jQ.prepend(textareaSpan);

    jQ.mousemove(mousemove);
    $(document).mousemove(docmousemove).mouseup(mouseup);

    e.stopPropagation();
  });

  if (!editable) {
    jQ.bind('cut paste', false).bind('copy', setTextareaSelection)
      .prepend('<span class="selectable">$'+root.latex()+'$</span>');
    textarea.blur(function() {
      cursor.clearSelection();
      setTimeout(detach); //detaching during blur explodes in WebKit
    });
    function detach() {
      textareaSpan.detach();
    }
    return;
  }

  jQ.prepend(textareaSpan);

  //root CSS classes
  jQ.addClass('mathquill-editable');
  if (textbox)
    jQ.addClass('mathquill-textbox');

  //focus and blur handling
  textarea.focus(function(e) {
    if (!cursor.parent)
      cursor.appendTo(root);
    cursor.parent.jQ.addClass('hasCursor');
    if (cursor.selection) {
      cursor.selection.jQ.removeClass('blur');
      setTimeout(root.selectionChanged); //select textarea after focus
    }
    else
      cursor.show();
    e.stopPropagation();
  }).blur(function(e) {
    cursor.hide().parent.blur();
    if (cursor.selection)
      cursor.selection.jQ.addClass('blur');
    e.stopPropagation();
  });

  jQ.bind('focus.mathquill blur.mathquill', function(e) {
    textarea.trigger(e);
  }).bind('mousedown.mathquill', function() {
    setTimeout(focus);
  }).bind('click.mathquill', focus) //stupid Mobile Safari
  .blur();
  function focus() {
    textarea.focus();
  }

  //clipboard event handling
  jQ.bind('cut', function(e) {
    setTextareaSelection();
<<<<<<< HEAD
    if (cursor.selection)
      setTimeout(function(){ cursor.deleteSelection(); cursor.parent.bubble('redraw'); });
=======

    if (cursor.selection) {
      setTimeout(function() {
        cursor.deleteSelection();
        cursor.redraw();
      });
    }

>>>>>>> 86c470b8
    e.stopPropagation();
  })
  .bind('copy', function(e) {
    setTextareaSelection();
    e.stopPropagation();
  })
  .bind('paste', function(e) {
    pasting = true;
    setTimeout(paste);
    e.stopPropagation();
  });

  function paste() {
    //FIXME HACK the parser in RootTextBlock needs to be moved to
    //Cursor::writeLatex or something so this'll work with MathQuill textboxes
    var latex = textarea.val();
    if (latex.slice(0,1) === '$' && latex.slice(-1) === '$') {
      latex = latex.slice(1, -1);
    }
    else {
      latex = '\\text{' + latex + '}';
    }
    cursor.writeLatex(latex).show();
    textarea.val('');
    pasting = false;
  }

  //keyboard events and text input, see Wiki page "Keyboard Events"
  var lastKeydn, lastKeydnHappened, lastKeypressWhich, pasting = false;
  jQ.bind('keydown.mathquill', function(e) {
<<<<<<< HEAD
    lastKeydn.evt = e;
    lastKeydn.happened = true;
    cursor.parent.bubble('keydown', e);
  }).bind('keypress.mathquill', function(e) {
    //on auto-repeated key events, keypress may get triggered but not keydown
    if (lastKeydn.happened)
      lastKeydn.happened = false;
    else
      cursor.parent.bubble('keydown', lastKeydn.evt);
=======
    lastKeydn = e;
    lastKeydnHappened = true;
    if (cursor.parent.keydown(e) === false)
      e.preventDefault();
  }).bind('keypress.mathquill', function(e) {
    if (lastKeydnHappened)
      lastKeydnHappened = false;
    else {
      //there's two ways keypress might be triggered without a keydown happening first:
      if (lastKeypressWhich !== e.which)
        //all browsers do that if this textarea is given focus during the keydown of
        //a different focusable element, i.e. by that element's keydown event handler.
        //No way of knowing original keydown, so ignore this keypress
        return;
      else
        //some browsers do that when auto-repeating key events, replay the keydown
        cursor.parent.keydown(lastKeydn);
    }
    lastKeypressWhich = e.which;
>>>>>>> 86c470b8

    //make sure setTextareaSelection() doesn't happen before textInput(), where we
    //check if any text was typed
    if (textareaSelectionTimeout !== undefined)
      clearTimeout(textareaSelectionTimeout);

    //after keypress event, trigger virtual textInput event if text was
    //input to textarea
    setTimeout(textInput);
  });

  function textInput() {
    if (pasting || (
      'selectionStart' in textarea[0]
      && textarea[0].selectionStart !== textarea[0].selectionEnd
    )) return;
    var text = textarea.val();
    if (text) {
      textarea.val('');
      for (var i = 0; i < text.length; i += 1) {
        cursor.parent.bubble('textInput', text.charAt(i));
      }
    }
    else {
      if (cursor.selection || textareaSelectionTimeout !== undefined)
        setTextareaSelection();
    }
  }
}

var RootMathBlock = _class(new MathBlock);
_.latex = function() {
  return MathBlock.prototype.latex.call(this).replace(/(\\[a-z]+) (?![a-z])/ig,'$1');
};
_.text = function() {
  return this.foldChildren('', function(text, child) {
    return text + child.text();
  });
};
_.renderLatex = function(latex) {
  this.jQ.children().slice(1).remove();
  this.firstChild = this.lastChild = 0;

  // temporarily take the element out of the displayed DOM
  // while we add stuff to it.
  var placeholder = $('<span>');
  this.jQ.replaceWith(placeholder);
  this.cursor.appendTo(this).writeLatex(latex);
  placeholder.replaceWith(this.jQ);

  // XXX HACK ALERT
  this.jQ.mathquill('redraw');
  this.blur();
};
_.keydown = function(e)
{
  e.ctrlKey = e.ctrlKey || e.metaKey;
  switch ((e.originalEvent && e.originalEvent.keyIdentifier) || e.which) {
  case 8: //backspace
  case 'Backspace':
  case 'U+0008':
    if (e.ctrlKey)
      while (this.cursor.prev || this.cursor.selection)
        this.cursor.backspace();
    else
      this.cursor.backspace();
    break;
  case 27: //may as well be the same as tab until we figure out what to do with it
  case 'Esc':
  case 'U+001B':
  case 9: //tab
  case 'Tab':
  case 'U+0009':
    if (e.ctrlKey) break;

    var parent = this.cursor.parent;
    if (e.shiftKey) { //shift+Tab = go one block left if it exists, else escape left.
      if (parent === this.cursor.root) //cursor is in root editable, continue default
        return this.skipTextInput = true;
      else if (parent.prev) //go one block left
        this.cursor.appendTo(parent.prev);
      else //get out of the block
        this.cursor.insertBefore(parent.parent);
    }
    else { //plain Tab = go one block right if it exists, else escape right.
      if (parent === this.cursor.root) //cursor is in root editable, continue default
        return this.skipTextInput = true;
      else if (parent.next) //go one block right
        this.cursor.prependTo(parent.next);
      else //get out of the block
        this.cursor.insertAfter(parent.parent);
    }

    this.cursor.clearSelection();
    break;
  case 13: //enter
  case 'Enter':
    break;
  case 35: //end
  case 'End':
    if (e.shiftKey)
      while (this.cursor.next || (e.ctrlKey && this.cursor.parent !== this))
        this.cursor.selectRight();
    else //move to the end of the root block or the current block.
      this.cursor.clearSelection().appendTo(e.ctrlKey ? this : this.cursor.parent);
    break;
  case 36: //home
  case 'Home':
    if (e.shiftKey)
      while (this.cursor.prev || (e.ctrlKey && this.cursor.parent !== this))
        this.cursor.selectLeft();
    else //move to the start of the root block or the current block.
      this.cursor.clearSelection().prependTo(e.ctrlKey ? this : this.cursor.parent);
    break;
  case 37: //left
  case 'Left':
    if (e.ctrlKey) break;

    if (e.shiftKey)
      this.cursor.selectLeft();
    else
      this.cursor.moveLeft();
    break;
  case 38: //up
  case 'Up':
    if (e.ctrlKey) break;

    if (e.shiftKey) {
      if (this.cursor.prev)
        while (this.cursor.prev)
          this.cursor.selectLeft();
      else
        this.cursor.selectLeft();
    }
    else if (this.cursor.parent.prev)
      this.cursor.clearSelection().appendTo(this.cursor.parent.prev);
    else if (this.cursor.prev)
      this.cursor.clearSelection().prependTo(this.cursor.parent);
    else if (this.cursor.parent !== this)
      this.cursor.clearSelection().insertBefore(this.cursor.parent.parent);
    break;
  case 39: //right
  case 'Right':
    if (e.ctrlKey) break;

    if (e.shiftKey)
      this.cursor.selectRight();
    else
      this.cursor.moveRight();
    break;
  case 40: //down
  case 'Down':
    if (e.ctrlKey) break;

    if (e.shiftKey) {
      if (this.cursor.next)
        while (this.cursor.next)
          this.cursor.selectRight();
      else
        this.cursor.selectRight();
    }
    else if (this.cursor.parent.next)
      this.cursor.clearSelection().prependTo(this.cursor.parent.next);
    else if (this.cursor.next)
      this.cursor.clearSelection().appendTo(this.cursor.parent);
    else if (this.cursor.parent !== this)
      this.cursor.clearSelection().insertAfter(this.cursor.parent.parent);
    break;
  case 46: //delete
  case 'Del':
  case 'U+007F':
    if (e.ctrlKey)
      while (this.cursor.next || this.cursor.selection)
        this.cursor.deleteForward();
    else
      this.cursor.deleteForward();
    break;
  case 65: //the 'A' key, as in Ctrl+A Select All
  case 'A':
  case 'U+0041':
    if (e.ctrlKey && !e.shiftKey && !e.altKey) {
      if (this !== this.cursor.root) //so not stopPropagation'd at RootMathCommand
        return;

      this.cursor.clearSelection().appendTo(this);
      while (this.cursor.prev)
        this.cursor.selectLeft();
      break;
    }
  default:
    this.skipTextInput = false;
    return false;
  }
  this.skipTextInput = true;
  e.preventDefault();
  return false;
};
_.textInput = function(ch) {
  if (!this.skipTextInput)
    this.cursor.write(ch);
  return false;
};

var RootMathCommand = _class(new MathCommand, function(cursor) {
  MathCommand.call(this, '$');
  this.cursor = cursor;
});
_.html_template = ['<span class="mathquill-rendered-math"></span>'];
_.createBlocks = function() {
  this.firstChild =
  this.lastChild =
  this.jQ.data(jQueryDataKey).block =
    new RootMathBlock;

  this.firstChild.parent = this;
  this.firstChild.jQ = this.jQ;

  var cursor = this.firstChild.cursor = this.cursor;
  this.firstChild.textInput = function(ch) {
    if (this.skipTextInput) return false;

    if (ch !== '$' || cursor.parent !== this)
      cursor.write(ch);
    else if (this.isEmpty()) {
      cursor.insertAfter(this.parent).backspace()
        .insertNew(new VanillaSymbol('\\$','$')).show();
    }
    else if (!cursor.next)
      cursor.insertAfter(this.parent);
    else if (!cursor.prev)
      cursor.insertBefore(this.parent);
    else
      cursor.write(ch);

    return false;
  };
};
_.latex = function() {
  return '$' + this.firstChild.latex() + '$';
};

var RootTextBlock = _class(new MathBlock);
_.renderLatex = function(latex) {
  var self = this, cursor = self.cursor;
  self.jQ.children().slice(1).remove();
  self.firstChild = self.lastChild = 0;
  cursor.show().appendTo(self);

  latex = latex.match(/(?:\\\$|[^$])+|\$(?:\\\$|[^$])*\$|\$(?:\\\$|[^$])*$/g) || '';
  for (var i = 0; i < latex.length; i += 1) {
    var chunk = latex[i];
    if (chunk[0] === '$') {
      if (chunk[-1+chunk.length] === '$' && chunk[-2+chunk.length] !== '\\')
        chunk = chunk.slice(1, -1);
      else
        chunk = chunk.slice(1);

      var root = new RootMathCommand(cursor);
      cursor.insertNew(root);
      root.firstChild.renderLatex(chunk);
      cursor.show().insertAfter(root);
    }
    else {
      for (var j = 0; j < chunk.length; j += 1)
        this.cursor.insertNew(new VanillaSymbol(chunk[j]));
    }
  }
};
_.keydown = RootMathBlock.prototype.keydown;
_.textInput = function(ch) {
  if (this.skipTextInput) return false;

  this.cursor.deleteSelection();
  if (ch === '$')
    this.cursor.insertNew(new RootMathCommand(this.cursor));
  else
    this.cursor.insertNew(new VanillaSymbol(ch));

  return false;
};
<|MERGE_RESOLUTION|>--- conflicted
+++ resolved
@@ -160,19 +160,8 @@
   //clipboard event handling
   jQ.bind('cut', function(e) {
     setTextareaSelection();
-<<<<<<< HEAD
     if (cursor.selection)
       setTimeout(function(){ cursor.deleteSelection(); cursor.parent.bubble('redraw'); });
-=======
-
-    if (cursor.selection) {
-      setTimeout(function() {
-        cursor.deleteSelection();
-        cursor.redraw();
-      });
-    }
-
->>>>>>> 86c470b8
     e.stopPropagation();
   })
   .bind('copy', function(e) {
@@ -203,7 +192,6 @@
   //keyboard events and text input, see Wiki page "Keyboard Events"
   var lastKeydn, lastKeydnHappened, lastKeypressWhich, pasting = false;
   jQ.bind('keydown.mathquill', function(e) {
-<<<<<<< HEAD
     lastKeydn.evt = e;
     lastKeydn.happened = true;
     cursor.parent.bubble('keydown', e);
@@ -213,27 +201,6 @@
       lastKeydn.happened = false;
     else
       cursor.parent.bubble('keydown', lastKeydn.evt);
-=======
-    lastKeydn = e;
-    lastKeydnHappened = true;
-    if (cursor.parent.keydown(e) === false)
-      e.preventDefault();
-  }).bind('keypress.mathquill', function(e) {
-    if (lastKeydnHappened)
-      lastKeydnHappened = false;
-    else {
-      //there's two ways keypress might be triggered without a keydown happening first:
-      if (lastKeypressWhich !== e.which)
-        //all browsers do that if this textarea is given focus during the keydown of
-        //a different focusable element, i.e. by that element's keydown event handler.
-        //No way of knowing original keydown, so ignore this keypress
-        return;
-      else
-        //some browsers do that when auto-repeating key events, replay the keydown
-        cursor.parent.keydown(lastKeydn);
-    }
-    lastKeypressWhich = e.which;
->>>>>>> 86c470b8
 
     //make sure setTextareaSelection() doesn't happen before textInput(), where we
     //check if any text was typed
