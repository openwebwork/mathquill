/***************************
 * Commands and Operators.
 **************************/

var CharCmds = {}, LatexCmds = {}; //single character commands, LaTeX commands

var scale, // = function(jQ, x, y) { ... }
//will use a CSS 2D transform to scale the jQuery-wrapped HTML elements,
//or the filter matrix transform fallback for IE 5.5-8, or gracefully degrade to
//increasing the fontSize to match the vertical Y scaling factor.

//ideas from http://github.com/louisremi/jquery.transform.js
//see also http://msdn.microsoft.com/en-us/library/ms533014(v=vs.85).aspx

  forceIERedraw = noop,
  div = document.createElement('div'),
  div_style = div.style,
  transformPropNames = {
    transform:1,
    WebkitTransform:1,
    MozTransform:1,
    OTransform:1,
    msTransform:1
  },
  transformPropName;

for (var prop in transformPropNames) {
  if (prop in div_style) {
    transformPropName = prop;
    break;
  }
}

if (transformPropName) {
  scale = function(jQ, x, y) {
    jQ.css(transformPropName, 'scale('+x+','+y+')');
  };
}
else if ('filter' in div_style) { //IE 6, 7, & 8 fallback, see https://github.com/laughinghan/mathquill/wiki/Transforms
  forceIERedraw = function(el){ el.className = el.className; };
  scale = function(jQ, x, y) { //NOTE: assumes y > x
    x /= (1+(y-1)/2);
    jQ.addClass('matrixed').css({
      fontSize: y + 'em',
      marginTop: '-.1em',
      filter: 'progid:DXImageTransform.Microsoft'
        + '.Matrix(M11=' + x + ",SizingMethod='auto expand')"
    });
    function calculateMarginRight() {
      jQ.css('marginRight', (1+jQ.width())*(x-1)/x + 'px');
    }
    calculateMarginRight();
    var intervalId = setInterval(calculateMarginRight);
    $(window).load(function() {
      clearTimeout(intervalId);
      calculateMarginRight();
    });
  };
}
else {
  scale = function(jQ, x, y) {
    jQ.css('fontSize', y + 'em');
  };
}

var Style = P(MathCmd, function(_, _super) {
  _.init = function(ctrlSeq, tagName, attrs) {
    _super.init.call(this, ctrlSeq, '<'+tagName+' '+attrs+' #mqCmdId #mqBlockId:0>#mqBlock:0</'+tagName+'>');
  };
});

//fonts
LatexCmds.mathrm = bind(Style, '\\mathrm', 'span', 'class="roman font"');
LatexCmds.mathit = bind(Style, '\\mathit', 'i', 'class="font"');
LatexCmds.mathbf = bind(Style, '\\mathbf', 'b', 'class="font"');
LatexCmds.mathsf = bind(Style, '\\mathsf', 'span', 'class="sans-serif font"');
LatexCmds.mathtt = bind(Style, '\\mathtt', 'span', 'class="monospace font"');
//text-decoration
LatexCmds.underline = bind(Style, '\\underline', 'span', 'class="non-leaf underline"');
LatexCmds.overline = LatexCmds.bar = bind(Style, '\\overline', 'span', 'class="non-leaf overline"');

var SupSub = P(MathCmd, function(_, _super) {
  _.init = function(ctrlSeq, tag, text) {
    _super.init.call(this, ctrlSeq, '<'+tag+' class="non-leaf" #mqCmdId #mqBlockId:0>#mqBlock:0</'+tag+'>', [ text ]);
  };

  _.latex = function() {
    var latex = this.firstChild.latex();
    if (latex.length === 1)
      return this.ctrlSeq + latex;
    else
      return this.ctrlSeq + '{' + (latex || ' ') + '}';
  };
  _.redraw = function() {
    if (this.prev)
      this.prev.respace();
    //SupSub::respace recursively calls respace on all the following SupSubs
    //so if prev is a SupSub, no need to call respace on this or following nodes
    if (!(this.prev instanceof SupSub)) {
      this.respace();
      //and if next is a SupSub, then this.respace() will have already called
      //this.next.respace()
      if (this.next && !(this.next instanceof SupSub))
        this.next.respace();
    }
  };
  _.respace = function() {
    if (
      this.prev.ctrlSeq === '\\int ' || (
        this.prev instanceof SupSub && this.prev.ctrlSeq != this.ctrlSeq
        && this.prev.prev && this.prev.prev.ctrlSeq === '\\int '
      )
    ) {
      if (!this.limit) {
        this.limit = true;
        this.jQ.addClass('limit');
      }
    }
    else {
      if (this.limit) {
        this.limit = false;
        this.jQ.removeClass('limit');
      }
    }

    this.respaced = this.prev instanceof SupSub && this.prev.ctrlSeq != this.ctrlSeq && !this.prev.respaced;
    if (this.respaced) {
      var fontSize = +this.jQ.css('fontSize').slice(0,-2),
        prevWidth = this.prev.jQ.outerWidth()
        thisWidth = this.jQ.outerWidth();
      this.jQ.css({
        left: (this.limit && this.ctrlSeq === '_' ? -.25 : 0) - prevWidth/fontSize + 'em',
        marginRight: .1 - min(thisWidth, prevWidth)/fontSize + 'em'
          //1px extra so it doesn't wrap in retarded browsers (Firefox 2, I think)
      });
    }
    else if (this.limit && this.ctrlSeq === '_') {
      this.jQ.css({
        left: '-.25em',
        marginRight: ''
      });
    }
    else {
      this.jQ.css({
        left: '',
        marginRight: ''
      });
    }

    if (this.next instanceof SupSub)
      this.next.respace();

    return this;
  };
});

LatexCmds.subscript =
LatexCmds._ = bind(SupSub, '_', 'sub', '_');

LatexCmds.superscript =
LatexCmds.supscript =
LatexCmds['^'] = bind(SupSub, '^', 'sup', '**');

var Fraction =
LatexCmds.frac =
LatexCmds.dfrac =
LatexCmds.cfrac =
LatexCmds.fraction = P(MathCmd, function(_, _super) {
  _.ctrlSeq = '\\frac';
  _.htmlTemplate =
      '<span class="fraction non-leaf" #mqCmdId>'
    +   '<span class="numerator" #mqBlockId:0>#mqBlock:0</span>'
    +   '<span class="denominator" #mqBlockId:1>#mqBlock:1</span>'
    +   '<span style="display:inline-block;width:0">&nbsp;</span>'
    + '</span>'
  ;
  _.textTemplate = ['(', '/', ')'];
});

var LiveFraction =
LatexCmds.over =
CharCmds['/'] = P(Fraction, function(_, _super) {
  _.createBefore = function(cursor) {
    if (!this.replacedFragment) {
      var prev = cursor.prev;
      while (prev &&
        !(
          prev instanceof BinaryOperator ||
          prev instanceof TextBlock ||
          prev instanceof BigSymbol
        ) //lookbehind for operator
      )
        prev = prev.prev;

      if (prev instanceof BigSymbol && prev.next instanceof SupSub) {
        prev = prev.next;
        if (prev.next instanceof SupSub && prev.next.ctrlSeq != prev.ctrlSeq)
          prev = prev.next;
      }

      if (prev !== cursor.prev) {
        this.replaces(MathFragment(prev.next || cursor.parent.firstChild, cursor.prev).detach());
        cursor.prev = prev;
      }
    }
    _super.createBefore.call(this, cursor);
  };
});

var SquareRoot =
LatexCmds.sqrt =
LatexCmds['√'] = P(MathCmd, function(_) {
  _.ctrlSeq = '\\sqrt';
  _.htmlTemplate =
      '<span class="sqrt" #mqCmdId>'
    +   '<span class="non-leaf sqrt-prefix">&radic;</span>'
    +   '<span class="sqrt-stem" #mqBlockId:0>#mqBlock:0</span>'
    + '</span>'
  ;
  _.textTemplate = ['sqrt(', ')'];
  _.redraw = function() {
    var block = this.lastChild.jQ;
    scale(block.prev(), 1, block.innerHeight()/+block.css('fontSize').slice(0,-2) - .1);
  };
});


var NthRoot =
LatexCmds.nthroot = P(SquareRoot, function(_, _super) {
  _.htmlTemplate =
      '<sup class="nthroot non-leaf" #mqCmdId #mqBlockId:0>#mqBlock:0</sup>'
    + '<span class="non-leaf" #mqCmdId>'
    +   '<span class="sqrt-prefix non-leaf">&radic;</span>'
    +   '<span class="sqrt-stem non-leaf" #mqBlockId:1>#mqBlock:1</span>'
    + '</span>'
  ;
  _.textTemplate = ['sqrt[', '](', ')'];
  _.latex = function() {
    return '\\sqrt['+this.firstChild.latex()+']{'+this.lastChild.latex()+'}';
  };
});

// Round/Square/Curly/Angle Brackets (aka Parens/Brackets/Braces)
var Bracket = P(MathCmd, function(_, _super) {
  _.init = function(open, close, ctrlSeq, end) {
    _super.init.call(this, '\\left'+ctrlSeq,
        '<span class="non-leaf" #mqCmdId>'
      +   '<span class="non-leaf paren">'+open+'</span>'
      +   '<span class="non-leaf" #mqBlockId:0>#mqBlock:0</span>'
      +   '<span class="non-leaf paren">'+close+'</span>'
      + '</span>',
      [open, close]);
    this.end = '\\right'+end;
  };
  _.jQize = function() {
    _super.jQize.call(this);
    var block = this.blockjQ = this.firstChild.jQ;
    this.bracketjQs = block.prev().add(block.next());
  };
  _.latex = function() {
    return this.ctrlSeq + this.firstChild.latex() + this.end;
  };
  _.redraw = function() {
    var height = this.blockjQ.outerHeight()/+this.blockjQ.css('fontSize').slice(0,-2);
    scale(this.bracketjQs, min(1 + .2*(height - 1), 1.2), 1.05*height);
  };
});

LatexCmds.lbrace =
CharCmds['{'] = bind(Bracket, '{', '}', '\\{', '\\}');
LatexCmds.langle =
LatexCmds.lang = bind(Bracket, '&lang;','&rang;','\\langle ','\\rangle ');

// Closing bracket matching opening bracket above
var CloseBracket = P(Bracket, function(_, _super) {
  _.createBefore = function(cursor) {
    // if I'm at the end of my parent who is a matching open-paren,
    // and I am not replacing a selection fragment, don't create me,
    // just put cursor after my parent
    if (!cursor.next && cursor.parent.parent && cursor.parent.parent.end === this.end && !this.replacedFragment)
      cursor.insertAfter(cursor.parent.parent);
    else
      _super.createBefore.call(this, cursor);
  };
  _.placeCursor = function(cursor) {
    this.firstChild.blur();
    cursor.insertAfter(this);
  };
});

LatexCmds.rbrace =
CharCmds['}'] = bind(CloseBracket, '{','}','\\{','\\}');
LatexCmds.rangle =
LatexCmds.rang = bind(CloseBracket, '&lang;','&rang;','\\langle ','\\rangle ');

var parenMixin = function(_, _super) {
  _.init = function(open, close) {
    _super.init.call(this, open, close, open, close);
  };
};

var Paren = P(Bracket, parenMixin);

LatexCmds.lparen =
CharCmds['('] = bind(Paren, '(', ')');
LatexCmds.lbrack =
LatexCmds.lbracket =
CharCmds['['] = bind(Paren, '[', ']');

var CloseParen = P(CloseBracket, parenMixin);

LatexCmds.rparen =
CharCmds[')'] = bind(CloseParen, '(', ')');
LatexCmds.rbrack =
LatexCmds.rbracket =
CharCmds[']'] = bind(CloseParen, '[', ']');

var Pipes =
LatexCmds.lpipe =
LatexCmds.rpipe =
CharCmds['|'] = P(Paren, function(_, _super) {
  _.init = function() {
    _super.init.call(this, '|', '|');
  }

  _.createBefore = CloseBracket.prototype.createBefore;
});

var TextBlock =
CharCmds.$ =
LatexCmds.text =
LatexCmds.textnormal =
LatexCmds.textrm =
LatexCmds.textup =
LatexCmds.textmd = P(MathCmd, function(_, _super) {
  _.ctrlSeq = '\\text';
  _.htmlTemplate = '<span class="text" #mqCmdId #mqBlockId:0>#mqBlock:0</span>';
  _.replaces = function(replacedText) {
    if (replacedText instanceof MathFragment)
      this.replacedText = replacedText.remove().jQ.text();
    else if (typeof replacedText === 'string')
      this.replacedText = replacedText;
  };
  _.textTemplate = ['"', '"'];
  _.createBlocks = function() {
    //FIXME: another possible Law of Demeter violation, but this seems much cleaner, like it was supposed to be done this way
    this.firstChild =
    this.lastChild =
      InnerTextBlock();

    this.blocks = [ this.firstChild ];

    this.firstChild.parent = this;
    this.firstChild.jQ = this.jQ.append(this.firstChild.jQ);
  };
  _.createBefore = function(cursor) {
    _super.createBefore.call(this, this.cursor = cursor);

    if (this.replacedText)
      for (var i = 0; i < this.replacedText.length; i += 1)
        this.write(this.replacedText.charAt(i));
  };
  _.write = function(ch) {
    this.cursor.insertNew(VanillaSymbol(ch));
  };
  _.onKey = function(key, e) {
    //backspace and delete and ends of block don't unwrap
    if (!this.cursor.selection &&
      (
        (key === 'Backspace' && !this.cursor.prev) ||
        (key === 'Del' && !this.cursor.next)
      )
    ) {
      if (this.isEmpty())
        this.cursor.insertAfter(this);

      return false;
    }
  };
  _.onText = function(ch) {
    this.cursor.deleteSelection();
    if (ch !== '$')
      this.write(ch);
    else if (this.isEmpty())
      this.cursor.insertAfter(this).backspace().insertNew(VanillaSymbol('\\$','$'));
    else if (!this.cursor.next)
      this.cursor.insertAfter(this);
    else if (!this.cursor.prev)
      this.cursor.insertBefore(this);
    else { //split apart
      var next = TextBlock(MathFragment(this.cursor.next, this.firstChild.lastChild));
      next.placeCursor = function(cursor) { //FIXME HACK: pretend no prev so they don't get merged
        this.prev = 0;
        delete this.placeCursor;
        this.placeCursor(cursor);
      };
      next.firstChild.focus = function(){ return this; };
      this.cursor.insertAfter(this).insertNew(next);
      next.prev = this;
      this.cursor.insertBefore(next);
      delete next.firstChild.focus;
    }
    return false;
  };
});

var InnerTextBlock = P(MathBlock, function(_, _super) {
  _.blur = function() {
    this.jQ.removeClass('hasCursor');
    if (this.isEmpty()) {
      var textblock = this.parent, cursor = textblock.cursor;
      if (cursor.parent === this)
        this.jQ.addClass('empty');
      else {
        cursor.hide();
        textblock.remove();
        if (cursor.next === textblock)
          cursor.next = textblock.next;
        else if (cursor.prev === textblock)
          cursor.prev = textblock.prev;

        cursor.show().parent.bubble('redraw');
      }
    }
    return this;
  };
  _.focus = function() {
    _super.focus.call(this);

    var textblock = this.parent;
    if (textblock.next.ctrlSeq === textblock.ctrlSeq) { //TODO: seems like there should be a better way to move MathElements around
      var innerblock = this,
        cursor = textblock.cursor,
        next = textblock.next.firstChild;

      next.eachChild(function(child){
        child.parent = innerblock;
        child.jQ.appendTo(innerblock.jQ);
      });

      if (this.lastChild)
        this.lastChild.next = next.firstChild;
      else
        this.firstChild = next.firstChild;

      next.firstChild.prev = this.lastChild;
      this.lastChild = next.lastChild;

      next.parent.remove();

      if (cursor.prev)
        cursor.insertAfter(cursor.prev);
      else
        cursor.prependTo(this);

      cursor.parent.bubble('redraw');
    }
    else if (textblock.prev.ctrlSeq === textblock.ctrlSeq) {
      var cursor = textblock.cursor;
      if (cursor.prev)
        textblock.prev.firstChild.focus();
      else
        cursor.appendTo(textblock.prev.firstChild);
    }
    return this;
  };
});


function makeTextBlock(latex, tagName, attrs) {
  return P(TextBlock, {
    ctrlSeq: latex,
    htmlTemplate: '<'+tagName+' '+attrs+' #mqCmdId #mqBlockId:0>#mqBlock:0</'+tagName+'>'
  });
}

LatexCmds.em = LatexCmds.italic = LatexCmds.italics =
LatexCmds.emph = LatexCmds.textit = LatexCmds.textsl =
  makeTextBlock('\\textit', 'i', 'class="text"');
LatexCmds.strong = LatexCmds.bold = LatexCmds.textbf =
  makeTextBlock('\\textbf', 'b', 'class="text"');
LatexCmds.sf = LatexCmds.textsf =
  makeTextBlock('\\textsf', 'span', 'class="sans-serif text"');
LatexCmds.tt = LatexCmds.texttt =
  makeTextBlock('\\texttt', 'span', 'class="monospace text"');
LatexCmds.textsc =
  makeTextBlock('\\textsc', 'span', 'style="font-variant:small-caps" class="text"');
LatexCmds.uppercase =
  makeTextBlock('\\uppercase', 'span', 'style="text-transform:uppercase" class="text"');
LatexCmds.lowercase =
  makeTextBlock('\\lowercase', 'span', 'style="text-transform:lowercase" class="text"');

// input box to type a variety of LaTeX commands beginning with a backslash
var LatexCommandInput =
CharCmds['\\'] = P(MathCmd, function(_, _super) {
  _.ctrlSeq = '\\';
  _.replaces = function(replacedFragment) {
    this._replacedFragment = replacedFragment.detach();
    this.isEmpty = function(){ return false; };
  };
  _.htmlTemplate = '<span class="latex-command-input" #mqCmdId #mqBlockId:0>\\#mqBlock:0</span>';
  _.textTemplate = ['\\'];
  _.createBefore = function(cursor) {
    _super.createBefore.call(this, cursor);
    this.cursor = cursor.appendTo(this.firstChild);
    if (this._replacedFragment) {
      var el = this.jQ[0];
      this.jQ =
        this._replacedFragment.jQ.addClass('blur').bind(
          'mousedown mousemove', //FIXME: is monkey-patching the mousedown and mousemove handlers the right way to do this?
          function(e) {
            $(e.target = el).trigger(e);
            return false;
          }
        ).insertBefore(this.jQ).add(this.jQ);
    }
  };
  _.latex = function() {
    return '\\' + this.firstChild.latex() + ' ';
  };
  _.onKey = function(key, e) {
    if (key === 'Tab' || key === 'Enter') {
      this.renderCommand();
      e.preventDefault();
      return false;
    }
  };
  _.onText = function(ch) {
    if (ch.match(/[a-z]/i)) {
      this.cursor.deleteSelection();
      this.cursor.insertNew(VanillaSymbol(ch));
      return false;
    }
    this.renderCommand();
    if (ch === ' ' || (ch === '\\' && this.firstChild.isEmpty()))
      return false;
  };
  _.renderCommand = function() {
    this.jQ = this.jQ.last();
    this.remove();
    if (this.next)
      this.cursor.insertBefore(this.next);
    else
      this.cursor.appendTo(this.parent);

    var latex = this.firstChild.latex(), cmd;
    if (latex) {
      if (cmd = LatexCmds[latex]) {
        cmd = cmd(latex);
      }
      else {
        cmd = TextBlock()
        cmd.replaces(latex);
        cmd.firstChild.focus = function(){ delete this.focus; return this; };
        this.cursor.insertNew(cmd).insertAfter(cmd);
        if (this._replacedFragment)
          this._replacedFragment.remove();

        return;
      }
    }
    else
      cmd = VanillaSymbol('\\backslash ','\\');

    if (this._replacedFragment)
      cmd.replaces(this._replacedFragment);
    this.cursor.insertNew(cmd);
  };
});

var Binomial =
LatexCmds.binom =
LatexCmds.binomial = P(MathCmd, function(_, _super) {
  _.ctrlSeq = '\\binom';
  _.htmlTemplate =
      '<span class="paren non-leaf" #mqCmdId>(</span>'
    + '<span class="non-leaf" #mqCmdId>'
    +   '<span class="array non-leaf">'
    +     '<span #mqBlockId:0>#mqBlock:0</span>'
    +     '<span #mqBlockId:1>#mqBlock:1</span>'
    +   '</span>'
    + '</span>'
    + '<span class="paren non-leaf" #mqCmdId>)</span>'
  ;
  _.jQize = function() {
    _super.jQize.call(this);
    this.blockjQ = this.jQ.children();
    this.bracketjQs = this.blockjQ.parent().siblings();
  };
  _.textTemplate = ['choose(',',',')'];
  _.redraw = Bracket.prototype.redraw;
});

var Choose =
LatexCmds.choose = P(Binomial, function(_) {
  _.createBefore = LiveFraction.prototype.createBefore;
});

var Vector =
<<<<<<< HEAD
LatexCmds.vector = P(MathCmd, function(_) {
  _.ctrlSeq = '\\vector';
  _.htmlTemplate = '<span class="array" #mqCmdId><span #mqBlockId:0>#mqBlock:0</span></span>';
=======
LatexCmds.vector = P(MathCommand, function(_, _super) {
  _.cmd = '\\vector';
  _.html_template = ['<span class="array"></span>', '<span></span>'];
>>>>>>> 25f3fd53
  _.latex = function() {
    return '\\begin{matrix}' + this.foldChildren([], function(latex, child) {
      latex.push(child.latex());
      return latex;
    }).join('\\\\') + '\\end{matrix}';
  };
  _.text = function() {
    return '[' + this.foldChildren([], function(text, child) {
      text.push(child.text());
      return text;
    }).join() + ']';
  }
  _.createBefore = function(cursor) {
    _super.createBefore.call(this, this.cursor = cursor);
  };
  _.onKey = function(key, e) {
    var currentBlock = this.cursor.parent;

    if (currentBlock.parent === this) {
      if (key === 'Enter') { //enter
        var newBlock = MathBlock();
        newBlock.parent = this;
        newBlock.jQ = $('<span></span>')
          .attr(mqBlockId, newBlock.id)
          .insertAfter(currentBlock.jQ);
        if (currentBlock.next)
          currentBlock.next.prev = newBlock;
        else
          this.lastChild = newBlock;

        newBlock.next = currentBlock.next;
        currentBlock.next = newBlock;
        newBlock.prev = currentBlock;
        this.bubble('redraw').cursor.appendTo(newBlock);

        e.preventDefault();
        return false;
      }
      else if (key === 'Tab' && !currentBlock.next) {
        if (currentBlock.isEmpty()) {
          if (currentBlock.prev) {
            this.cursor.insertAfter(this);
            delete currentBlock.prev.next;
            this.lastChild = currentBlock.prev;
            currentBlock.jQ.remove();
            this.bubble('redraw');

            e.preventDefault();
            return false;
          }
          else
            return;
        }

        var newBlock = MathBlock();
        newBlock.parent = this;
        newBlock.jQ = $('<span></span>').attr(mqBlockId, newBlock.id).appendTo(this.jQ);
        this.lastChild = newBlock;
        currentBlock.next = newBlock;
        newBlock.prev = currentBlock;
        this.bubble('redraw').cursor.appendTo(newBlock);

        e.preventDefault();
        return false;
      }
      else if (e.which === 8) { //backspace
        if (currentBlock.isEmpty()) {
          if (currentBlock.prev) {
            this.cursor.appendTo(currentBlock.prev)
            currentBlock.prev.next = currentBlock.next;
          }
          else {
            this.cursor.insertBefore(this);
            this.firstChild = currentBlock.next;
          }

          if (currentBlock.next)
            currentBlock.next.prev = currentBlock.prev;
          else
            this.lastChild = currentBlock.prev;

          currentBlock.jQ.remove();
          if (this.isEmpty())
            this.cursor.deleteForward();
          else
            this.bubble('redraw');

          e.preventDefault();
          return false;
        }
        else if (!this.cursor.prev) {
          e.preventDefault();
          return false;
        }
      }
    }
  };
});

LatexCmds.editable = P(RootMathCmd, function(_, _super) {
  _.init = function() {
    MathCmd.prototype.init.call(this, '\\editable');
    var cursor;
    this.createBefore = function(c){ _super.createBefore.call(this, cursor = c); };
<<<<<<< HEAD
    this.jQize = function() {
      RootMathCmd.prototype.jQize.call(this);
=======
    this.createBlocks = function() {
      _super.createBlocks.call(this);
>>>>>>> 25f3fd53
      createRoot(this.jQ, this.firstChild, false, true);

      this.firstChild.blur = function() {
        // when cursor is inserted after editable, append own
        // cursor FIXME HACK
        if (cursor.prev !== this.parent) return;
        delete this.blur;
        this.cursor.appendTo(this);
        MathBlock.prototype.blur.call(this);
      };
      this.latex = function(){ return this.firstChild.latex(); };
      this.text = function(){ return this.firstChild.text(); };
    };
  };
});<|MERGE_RESOLUTION|>--- conflicted
+++ resolved
@@ -597,15 +597,9 @@
 });
 
 var Vector =
-<<<<<<< HEAD
-LatexCmds.vector = P(MathCmd, function(_) {
+LatexCmds.vector = P(MathCmd, function(_, _super) {
   _.ctrlSeq = '\\vector';
   _.htmlTemplate = '<span class="array" #mqCmdId><span #mqBlockId:0>#mqBlock:0</span></span>';
-=======
-LatexCmds.vector = P(MathCommand, function(_, _super) {
-  _.cmd = '\\vector';
-  _.html_template = ['<span class="array"></span>', '<span></span>'];
->>>>>>> 25f3fd53
   _.latex = function() {
     return '\\begin{matrix}' + this.foldChildren([], function(latex, child) {
       latex.push(child.latex());
@@ -710,13 +704,8 @@
     MathCmd.prototype.init.call(this, '\\editable');
     var cursor;
     this.createBefore = function(c){ _super.createBefore.call(this, cursor = c); };
-<<<<<<< HEAD
     this.jQize = function() {
-      RootMathCmd.prototype.jQize.call(this);
-=======
-    this.createBlocks = function() {
-      _super.createBlocks.call(this);
->>>>>>> 25f3fd53
+      _super.jQize.call(this);
       createRoot(this.jQ, this.firstChild, false, true);
 
       this.firstChild.blur = function() {
