--- conflicted
+++ resolved
@@ -20,13 +20,8 @@
     return this;
   };
 _.foldChildren = function(fold, fn) {
-<<<<<<< HEAD
-    this.eachChild(function() {
-      fold = fn.call(this, fold);
-=======
     this.eachChild(function(child) {
       fold = fn.call(this, fold, child);
->>>>>>> 75eb0ddb
     });
     return fold;
   };
@@ -97,13 +92,8 @@
     self.lastChild = newBlock;
   };
 _.latex = function() {
-<<<<<<< HEAD
-    return this.foldChildren(this.cmd, function(latex){
-      return latex + '{' + (this.latex() || ' ') + '}';
-=======
     return this.foldChildren(this.cmd, function(latex, child){
       return latex + '{' + (child.latex() || ' ') + '}';
->>>>>>> 75eb0ddb
     });
   };
 _.remove = function() {
@@ -134,13 +124,8 @@
     }));
   };
 _.isEmpty = function() {
-<<<<<<< HEAD
-    return this.foldChildren(true, function(isEmpty){
-      return isEmpty && this.isEmpty();
-=======
     return this.foldChildren(true, function(isEmpty, child){
       return isEmpty && child.isEmpty();
->>>>>>> 75eb0ddb
     });
   };
 
@@ -164,13 +149,8 @@
 function MathBlock(){}
 _ = MathBlock.prototype = new MathElement;
 _.latex = function() {
-<<<<<<< HEAD
-    return this.foldChildren('', function(latex){
-      return latex + this.latex();
-=======
     return this.foldChildren('', function(latex, child){
       return latex + child.latex();
->>>>>>> 75eb0ddb
     });
   };
 _.isEmpty = function() {
@@ -219,13 +199,8 @@
     return this;
   };
 _.fold = function(fold, fn) {
-<<<<<<< HEAD
-    this.each(function() {
-      fold = fn.call(this, fold);
-=======
     this.each(function(el) {
       fold = fn.call(this, fold, el);
->>>>>>> 75eb0ddb
     });
     return fold;
   };
